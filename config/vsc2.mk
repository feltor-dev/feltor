--- conflicted
+++ resolved
@@ -10,10 +10,6 @@
 OPT=-O3
 MPICFLAGS+= -DMPICH_IGNORE_CXX_SEEK
 OMPFLAG=-openmp
-<<<<<<< HEAD
-JSONLIB=-L$(HOME)/include/json/../../src/lib_json -ljsoncpp # json library for input parameters
-=======
->>>>>>> 28b05ad8
 LIBS     = -L/opt/hdf5/1.8.9/intel/lib -lhdf5 -lhdf5_hl
 LIBS    += -L/opt/sw/netcdf/4.3.2/lib -lnetcdf -lcurl
 endif
