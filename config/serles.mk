--- conflicted
+++ resolved
@@ -1,14 +1,8 @@
-<<<<<<< HEAD
 HOST = $(strip $(shell hostname))
 ifeq ($(HOST),$(filter $(HOST),serles0 serles1))       # uniquely identify system 
 INCLUDE  = -I$(HOME)/include  # locally installed libs like cusp and the draw libraries
 INCLUDE += -I/usr/local/netcdf/include # parallel version of the netcdf library
 INCLUDE += -I/usr/local/json/include/jsoncpp          	# cusp and thrust libraries
-=======
-ifeq ($(HOST),$(filter $(HOST),serles0 serles1)) # identify nodes of serles cluster
-INCLUDE  = -I$(HOME)/include  # locally installed libs like cusp and the draw libraries
-INCLUDE += -I/usr/local/netcdf/include # parallel version of the netcdf library
->>>>>>> 2d09d7a1
 GLFLAGS =$$(pkg-config --static --libs glfw3) #glfw3 installation
 CC=g++ #C++ compiler
 MPICC=mpic++  #mpi compiler
@@ -21,9 +15,5 @@
 CFLAGS+=-D_FORCE_INLINES
 MPICFLAGS+=-D_FORCE_INLINES
 NVCCFLAGS+=-D_FORCE_INLINES # workaround for bug in cuda 7.5 in conjunction with string.h of glibc 2.23
-<<<<<<< HEAD
 JSONLIB = -L/usr/local/json/lib/x86_64-linux-gnu -ljsoncpp
 endif
-=======
-endif # INCLUDED
->>>>>>> 2d09d7a1
