
                * Input-File for "FELTOR" *
                ---------------------------


--------------------Space and Time discretization------------

1)  n  (# of x,y-polynomials)            =   3      (3)
2)  nx (grid points in x)                =   40 (192)
3)  ny (grid points in y)                =   40 (192) 
4)  nz (grid points in z)                =   10 (>16)
5)  dt (time step in units c_s/rho_s)    =   1e-3 (0.01)

------------------Algorithmic parameters-------------------

6)  eps_pol (stop for polarisation)      =   1e-3 (1e-6)
7)  eps_max (stop for induction)         =   0.0 (1e-6)
8)  eps_gamma (stop for Gamma CG)        =   1e-10 (1e-8)
9)  eps_time ( stop for time inversion ) =   1e-9

------------------Physical parameters----------------------

10) mu_e (-m_e/m_i)                     =-0.5e-4
11) tau (Ti/Te)                         = 0.0    (0.0)
12) beta_e0                             = 0.0  (1e-4)
<<<<<<< HEAD
13) nu_perp                             = 1e-4
14) nu_parallel  (viscosity)            = 1e-14   (0.001)
15) para resistivity (c)                = 1e-14 (3e-5)
=======
13) nu_perp                             = 1e-2
14) nu_parallel  (viscosity)            = 1e+1   (0.001)
15) para resistivity (c)                = 1e-5  (3e-5)
>>>>>>> c39c4da4

---------------Initial perturbation parameters---------------------

16) amp (perturbation amplitude)            =  0.5     (1.0)
17) sigma (blob variance in units of rho_s) =  1.8     (10)
18) x-position ( in units of a)             =  0.75   (0.4)
19) y-position ( in units of a)             =  0.0   (0.5)
20) z mode number (sin(2*Pi*m*z))           =  2

------------------Miscellaneous----------------------------

21) Damping zone thickness (in units of rho_s)  = 20 
22) Damping zone strength                   = 1e-3
23) particle source amplitude               = 0.0
24) n_out (# of x-y polynomials in output)  = 3
25) nx_out (# grid points in output field)  = 100
26) ny_out (# grid points in output field)  = 100
27) nz_out (# grid points in output field)  = 20
28) itstp  (steps between outputs)          = 1     (5)
29) total # of outputs (excluding first)    = 100000



@ ------------------------------------------------------------<|MERGE_RESOLUTION|>--- conflicted
+++ resolved
@@ -9,7 +9,7 @@
 2)  nx (grid points in x)                =   40 (192)
 3)  ny (grid points in y)                =   40 (192) 
 4)  nz (grid points in z)                =   10 (>16)
-5)  dt (time step in units c_s/rho_s)    =   1e-3 (0.01)
+5)  dt (time step in units c_s/rho_s)    =   1e-1 (0.01)
 
 ------------------Algorithmic parameters-------------------
 
@@ -23,20 +23,14 @@
 10) mu_e (-m_e/m_i)                     =-0.5e-4
 11) tau (Ti/Te)                         = 0.0    (0.0)
 12) beta_e0                             = 0.0  (1e-4)
-<<<<<<< HEAD
-13) nu_perp                             = 1e-4
-14) nu_parallel  (viscosity)            = 1e-14   (0.001)
-15) para resistivity (c)                = 1e-14 (3e-5)
-=======
-13) nu_perp                             = 1e-2
-14) nu_parallel  (viscosity)            = 1e+1   (0.001)
+13) nu_perp                             = 1e-3
+14) nu_parallel  (viscosity)            = 1e-3   (0.001)
 15) para resistivity (c)                = 1e-5  (3e-5)
->>>>>>> c39c4da4
 
 ---------------Initial perturbation parameters---------------------
 
 16) amp (perturbation amplitude)            =  0.5     (1.0)
-17) sigma (blob variance in units of rho_s) =  1.8     (10)
+17) sigma (blob variance in units of rho_s) =  0.5     (10)
 18) x-position ( in units of a)             =  0.75   (0.4)
 19) y-position ( in units of a)             =  0.0   (0.5)
 20) z mode number (sin(2*Pi*m*z))           =  2
