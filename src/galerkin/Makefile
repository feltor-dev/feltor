--- conflicted
+++ resolved
@@ -1,11 +1,3 @@
-<<<<<<< HEAD
-INCLUDE = -I$(UIBK_CUSP_INC)
-INCLUDE+= -I$(UIBK_HDF5_INC)
-INCLUDE+= -I$(UIBK_OPENMPI_INC)
-INCLUDE+= -I../../inc/# include files
-
-LIB = -L$(UIBK_HDF5_LIB)
-=======
 system=home # Use as Makefile parameter!
 
 INCLUDE = -I../../inc/  # other project includes
@@ -25,7 +17,6 @@
 
 ifeq ($(strip $(system)),vsc)
 endif
->>>>>>> fd11ccde
 
 NVCC = nvcc
 NVCCFLAGS = --compiler-options -Wall -arch=sm_20 -w
@@ -44,11 +35,7 @@
 	echo "Attention: No compiler warnings are issued!" 
 
 toefl_hpc: toefl_hpc.cu toeflR.cuh 
-<<<<<<< HEAD
-	$(NVCC) -O2 $(LIB) -lhdf5 -lhdf5_hl $< -o $@ $(NVCCFLAGS) $(INCLUDE) 
-=======
 	$(NVCC) -O2 $(LIBS) $< -o $@ $(NVCCFLAGS) $(INCLUDE) 
->>>>>>> fd11ccde
 	echo "Attention: No compiler warnings are issued!" 
 
 .PHONY: clean
