system=leo3 # Use as Makefile parameter!
device=gpu

INCLUDE = -I../../inc # other project libraries

ifeq ($(strip $(device)),gpu)
CC = nvcc
CFLAGS = --compiler-options -Wall -arch=sm_20 -w
CFLAGS+= -Xcompiler -fopenmp 
CFLAGS+= -DTHRUST_HOST_SYSTEM=THRUST_HOST_SYSTEM_OMP
GLFLAGS= -lGLEW
OPT	   = -O2
else
CC = g++
CFLAGS = -Wall -fopenmp -x c++
CFLAGS+= -DTHRUST_DEVICE_SYSTEM=THRUST_DEVICE_SYSTEM_OMP
OPT	   = -O3
endif

ifeq ($(strip $(system)),home)
INCLUDE += -I/home/matthias/include # cusp and thrust libraries
#you might check the libs here, cf your glfw installation
GLFLAGS += -lglfw3 -lXxf86vm -lXext -lX11 -lGLU  -lGL -lpthread -lXi -lXrandr 
LIBS 	 = -lhdf5 -lhdf5_hl # hdf5 libraries
endif

ifeq ($(strip $(system)),leo3)
INCLUDE += -I$(HOME)/include
INCLUDE += -I$(UIBK_HDF5_INC)
INCLUDE += -I$(UIBK_OPENMPI_INC)

LIBS 	 = -L$(UIBK_HDF5_LIB) -lhdf5 -lhdf5_hl
GLFLAGS  = -lm
endif

ifeq ($(strip $(system)),vsc)
<<<<<<< HEAD
INCLUDE += -I($(HOME)/include
=======
INCLUDE += -I$(HOME)/include
INCLUDE += -I/opt/sw/hdf5/1.8.11/include
INCLUDE += -I/opt/intel/impi/4.1.0/include64 
CFLAGS  += -DMPICH_IGNORE_CXX_SEEK

LIBS 	 = -L/opt/sw/hdf5/1.8.11/lib -lhdf5 -lhdf5_hl -lz
LIBS    += -L/opt/intel/composerxe/lib/intel64 -lirc -lsvml
LIBS    += -L/opt/intel/impi/4.1.0/lib64 -lmpi
>>>>>>> 72d9624e
GLFLAGS  = -lm
endif

all: toeflR toefl_hpc

toeflR: toeflR.cu toeflR.cuh 
	$(CC) $(OPT) $(CFLAGS) $< -o $@ $(INCLUDE) $(GLFLAGS) -DDG_BENCHMARK 
	echo "Attention: No compiler warnings are issued!" 

toefl_hpc: toefl_hpc.cu toeflR.cuh 
	$(CC) $(OPT) $(CFLAGS) $< -o $@ $(INCLUDE) $(LIBS) -DDG_BENCHMARK
	echo "Attention: No compiler warnings are issued!" 

generator: generator.cpp
	g++ generator.cpp -o generator -std=c++0x -Wall

.PHONY: clean

clean:
	rm -f toeflR toefl_hpc<|MERGE_RESOLUTION|>--- conflicted
+++ resolved
@@ -34,9 +34,6 @@
 endif
 
 ifeq ($(strip $(system)),vsc)
-<<<<<<< HEAD
-INCLUDE += -I($(HOME)/include
-=======
 INCLUDE += -I$(HOME)/include
 INCLUDE += -I/opt/sw/hdf5/1.8.11/include
 INCLUDE += -I/opt/intel/impi/4.1.0/include64 
@@ -45,7 +42,6 @@
 LIBS 	 = -L/opt/sw/hdf5/1.8.11/lib -lhdf5 -lhdf5_hl -lz
 LIBS    += -L/opt/intel/composerxe/lib/intel64 -lirc -lsvml
 LIBS    += -L/opt/intel/impi/4.1.0/lib64 -lmpi
->>>>>>> 72d9624e
 GLFLAGS  = -lm
 endif
 
