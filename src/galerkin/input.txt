
            * Input-File for "TOEFL" & "TOEFL-R" Code *
            -------------------------------------------


--------------------Space and Time discretization------------

<<<<<<< HEAD
1)  n  (# of polynomial coefficients)    =   4      (3)
2)  nx (grid points in x)                =   450     (192)
3)  ny (grid points in y)                =   450     (192)

4)  k  (order of time integration)       =   3       (3)
5)  dt (time step in units c_s/L_p)      =   0.06    (0.01)
=======
1)  n  (# of polynomial coefficients)    =   1      (3)
2)  nx (grid points in x)                =   400   (192)
3)  ny (grid points in y)                =   400   (192)

4)  k  (order of time integration)       =   3       (3)
5)  dt (time step in units c_s/L_p)      =   4   (0.01)
>>>>>>> 99951617

---------------------Algorithmic parameters-------------------

6)  eps_pol (stopping for polarisation) =   1e-4  (1e-6)
7)  eps_gamma (stopping for Gamma CG)   =   1e-8  (1e-8)

---------------------Boundary conditions----------------------

8)  lx (length of x in units of rho_s)   =   300    (128.)
9)  ly (length of y in units of rho_s)   =   300    (64.)
10) bc_x (0 periodic, 1 Dirichlet )      =   1      (1.0)
11) bc_y (0 periodic, 1 Dirichlet )      =   0      (1.0)

---------------------Physical parameters----------------------

12) local (0) or global (1)             =   1       (0)
13) nu  (viscosity)                     =   5e-3    (0.001)
14) mcv (magnetic curvature)            =   0.0005  (0.0005)
15) tau (Ti/Te)                         =   1.0     (0.0)

------------------Initial blob parameters---------------------

<<<<<<< HEAD
16) amp (perturbation amplitude)              =  0.5     (1.0)
17) sigma (blob variance in units of rho_s)   =  10     (10)
18) x-position ( in units of lx)            =  0.2   (0.4)
19) y-position ( in units of ly)            =  0.6   (0.5)
=======
16) amp (perturbation amplitude)            =  2     (1.0)
17) sigma (blob variance in units of rho_s) =  2     (10)
18) x-position ( in units of lx)            =  0.25   (0.4)
19) y-position ( in units of ly)            =  0.5   (0.5)
>>>>>>> 99951617

---------------------Miscellaneous----------------------------

20) itstp (steps between output)            = 5      (5)
21) # of outputs (excluding first)          = 10

@ ------------------------------------------------------------<|MERGE_RESOLUTION|>--- conflicted
+++ resolved
@@ -5,21 +5,10 @@
 
 --------------------Space and Time discretization------------
 
-<<<<<<< HEAD
-1)  n  (# of polynomial coefficients)    =   4      (3)
-2)  nx (grid points in x)                =   450     (192)
-3)  ny (grid points in y)                =   450     (192)
-
-4)  k  (order of time integration)       =   3       (3)
-5)  dt (time step in units c_s/L_p)      =   0.06    (0.01)
-=======
-1)  n  (# of polynomial coefficients)    =   1      (3)
-2)  nx (grid points in x)                =   400   (192)
 3)  ny (grid points in y)                =   400   (192)
 
 4)  k  (order of time integration)       =   3       (3)
 5)  dt (time step in units c_s/L_p)      =   4   (0.01)
->>>>>>> 99951617
 
 ---------------------Algorithmic parameters-------------------
 
@@ -42,17 +31,10 @@
 
 ------------------Initial blob parameters---------------------
 
-<<<<<<< HEAD
-16) amp (perturbation amplitude)              =  0.5     (1.0)
-17) sigma (blob variance in units of rho_s)   =  10     (10)
-18) x-position ( in units of lx)            =  0.2   (0.4)
-19) y-position ( in units of ly)            =  0.6   (0.5)
-=======
 16) amp (perturbation amplitude)            =  2     (1.0)
 17) sigma (blob variance in units of rho_s) =  2     (10)
 18) x-position ( in units of lx)            =  0.25   (0.4)
 19) y-position ( in units of ly)            =  0.5   (0.5)
->>>>>>> 99951617
 
 ---------------------Miscellaneous----------------------------
 
