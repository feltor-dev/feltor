--- conflicted
+++ resolved
@@ -5,22 +5,16 @@
 
 @-----------------------------Space and Time discretization------------
 1)  n  (# of x,y-polynomials)            =  1(3)
-<<<<<<< HEAD
-2)  nx (grid points in x)                =300(192)
-3)  ny (grid points in y)                =  300(192) 
-4)  dt (time step in units c_s/rho_s)    =  1.(0.01)
-=======
 2)  nx (grid points in x)                =  200(192)
 3)  ny (grid points in y)                =  200(192) 
 4)  dt (time step in units c_s/rho_s)    =  1.0(0.01)
->>>>>>> 7709cb83
 
 ----------------------------------Output parameters--------------------
 5)  n_out (# of x-y polynomials in output)  =  1
 6)  nx_out (# grid points in output field)  =  200
 7)  ny_out (# grid points in output field)  =  200
-8)  itstp  (steps between outputs)          =  100(5)
-9) total # of outputs (excluding first)     =  100
+8)  itstp  (steps between outputs)          =  10(5)
+9) total # of outputs (excluding first)     =  1
 -------------------------Algorithmic parameters------------------------
 10)  eps_pol (stop for polarisation)        =   1e-5 (1e-6)
 11)  eps_gamma (stop for Gamma CG)          =   1e-5 (1e-8)
