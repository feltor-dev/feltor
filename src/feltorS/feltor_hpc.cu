#include <iostream>
#include <iomanip>
#include <vector>
#include <sstream>
#include <cmath>
// #define DG_DEBUG



#include "dg/backend/xspacelib.cuh"
#include "dg/backend/timer.cuh"

#include "dg/backend/interpolation.cuh"
#include "file/read_input.h"
#include "file/nc_utilities.h"

#include "feltor.cuh"
#include "parameters.h"


/*
   - reads parameters from input.txt or any other given file, 
   - integrates the ToeflR - functor and 
   - writes outputs to a given outputfile using hdf5. 
        density fields are the real densities in XSPACE ( not logarithmic values)
*/

const unsigned k = 3;//!< a change in k needs a recompilation

int main( int argc, char* argv[])
{
    ////////////////////////Parameter initialisation//////////////////////////
    std::vector<double> v,v3;
    std::string input, geom;
    if( argc != 3)
    {
        std::cerr << "ERROR: Wrong number of arguments!\nUsage: "<< argv[0]<<" [inputfile] [outputfile]\n";
        return -1;
    }
    else 
    {
        try{
            input = file::read_file( argv[1]);
            v = file::read_input( argv[1]);
        }catch( toefl::Message& m){
            m.display();
            std::cout << input << std::endl;
            return -1;
        }
    }
    const eule::Parameters p( v);
    p.display( std::cout);

    //Make grid
    dg::Grid2d<double> grid( 0., p.lx, 0., p.ly, p.n, p.Nx, p.Ny, p.bc_x, p.bc_y);
    dg::Grid2d<double> grid_out( 0., p.lx, 0., p.ly, p.n_out, p.Nx_out, p.Ny_out, p.bc_x, p.bc_y);  
    // Grid for radial probe location. This is used only in netcdf output, probe positioning is still hard-coded
    dg::Grid1d<double> grid_probe(0, p.lx, 1, 8, p.bc_x);
    //create RHS 
    std::cout << "Constructing Feltor...\n";
    eule::Feltor<dg::DMatrix, dg::DVec, dg::DVec > feltor( grid, p); //initialize before rolkar!
    std::cout << "Constructing Rolkar...\n";
    eule::Rolkar<dg::DMatrix, dg::DVec, dg::DVec > rolkar( grid, p);
    std::cout << "Done!\n";

    /////////////////////The initial field///////////////////////////////////////////
    //initial perturbation
    //dg::Gaussian3d init0(gp.R_0+p.posX*gp.a, p.posY*gp.a, M_PI, p.sigma, p.sigma, p.sigma, p.amp);
    dg::Gaussian init0(p.posX * p.lx, p.posY * p.ly, p.sigma, p.sigma, p.amp);
//     dg::BathRZ init0(16, 16, 1, 2.0, 2.0, 30.0, 5.0, p.amp);
//     solovev::ZonalFlow init0(p, gp);
//     dg::CONSTANT init0( 0.);
    
    //background profile
//     solovev::Nprofile prof(p, gp); //initial background profile
//     dg::CONSTANT prof(p.bgprofamp );
    //
//     dg::LinearX prof(-p.nprofileamp/((double)p.lx), p.bgprofamp + p.nprofileamp);
//     dg::SinProfX prof(p.nprofileamp, p.bgprofamp,M_PI/(2.*p.lx));
        dg::ExpProfX prof(p.nprofileamp, p.bgprofamp,p.ln);
//     dg::TanhProfX prof(p.lx*p.solb,p.ln,-1.0,p.bgprofamp,p.nprofileamp); //<n>
//     dg::TanhProfX prof(p.lx*p.solb,p.lx/10.,-1.0,p.bgprofamp,p.nprofileamp); //<n>

//     const dg::DVec prof =  dg::LinearX( -p.nprofileamp/((double)p.lx), p.bgprofamp + p.nprofileamp);
    //dg::ExpProfX prof(p.nprofileamp, p.bgprofamp,p.ln);

    std::vector<dg::DVec> y0(2, dg::evaluate(prof, grid)), y1(y0); 

    //no field aligning
    y1[1] = dg::evaluate( init0, grid);
    dg::blas1::pointwiseDot(y1[1], y0[1], y1[1]);

    dg::blas1::axpby(1., y1[1], 1., y0[1]); //initialize ni
    dg::blas1::transform(y0[1], y0[1], dg::PLUS<>(-(p.bgprofamp + p.nprofileamp))); //initialize ni-1
//     dg::blas1::pointwiseDot(rolkar.damping(),y0[1], y0[1]); //damp with gaussprofdamp
    std::cout << "intiialize ne" << std::endl;
    feltor.initializene(y0[1], y0[0]);    
    std::cout << "Done!\n";

    dg::Karniadakis< std::vector<dg::DVec> > karniadakis( y0, y0[0].size(), p.eps_time);
    karniadakis.init( feltor, rolkar, y0, p.dt);
//     feltor.energies( y0);//now energies and potential are at time 0
    file::NC_Error_Handle err;
    int ncid;
    err = nc_create( argv[2], NC_NETCDF4|NC_CLOBBER, &ncid);
    err = nc_put_att_text( ncid, NC_GLOBAL, "inputfile", input.size(), input.data());
    int dim_ids_field[3], tvarID_field;
    err = file::define_dimensions(ncid, dim_ids_field, &tvarID_field, grid_out);
    err = nc_enddef(ncid);
    err = nc_redef(ncid);

    //field IDs
    std::vector<std::string> varname_fields;
    varname_fields.push_back("electrons"); varname_fields.push_back("ions"); varname_fields.push_back("potential"); varname_fields.push_back("vor");
    int dataIDs[4]; 
    for(unsigned i = 0; i < varname_fields.size(); i++)
    {
        err = nc_def_var(ncid, varname_fields[i].data(), NC_DOUBLE, 3, dim_ids_field, &dataIDs[i]);
    }

    

    //energy IDs, used for small time-step diagnostic
    int EtimeID, EtimevarID;
    err = file::define_time( ncid, "energy_time", &EtimeID, &EtimevarID);
    int energyID, massID, energyIDs[3], dissID, dEdtID, accuracyID, couplingID; 

    err = nc_def_var(ncid, "energy", NC_DOUBLE, 1, &EtimeID, &energyID);
    err = nc_def_var(ncid, "mass", NC_DOUBLE, 1, &EtimeID, &massID);
    err = nc_def_var(ncid, "dissipation", NC_DOUBLE, 1, &EtimeID, &dissID);
    err = nc_def_var(ncid, "dEdt", NC_DOUBLE, 1, &EtimeID, &dEdtID);
    err = nc_def_var(ncid, "accuracy", NC_DOUBLE, 1, &EtimeID, &accuracyID);
    err = nc_def_var(ncid, "Coupling", NC_DOUBLE, 1, &EtimeID, &couplingID);  

    std::string energies[3] = {"Se", "Si", "Uperp"}; 
    for(unsigned i = 0; i < 3; i++)
    {
        err = nc_def_var( ncid, energies[i].data(), NC_DOUBLE, 1, &EtimeID, &energyIDs[i]);
    }

   // Probe IDs
    std::vector<std::string> varname_probes;
    varname_probes.push_back("probe_ne"); varname_probes.push_back("probe_phi"); varname_probes.push_back("probe_Gamma_x");
    // Create x-dimension for probe 

    int ID_probes[3];
    int dim_ids_probe[2];
    dim_ids_probe[0] = EtimeID;
    //dim_ids_probe[1] = 
    file :: define_dimension(ncid, "X_probe", &dim_ids_probe[1], dg::evaluate(dg::LinearX(1.0, 0), grid_probe).data(), 8);
    for(unsigned i = 0; i < varname_probes.size(); i++)
    {
        err = nc_def_var(ncid, varname_probes[i].data(), NC_DOUBLE, 2, dim_ids_probe, &ID_probes[i]);
    } 
    
    err = nc_enddef(ncid);
    ///////////////////////////////////first output/////////////////////////
    std::cout << "First output ... \n";
    size_t start[3] = {0, 0, 0};
    size_t count[3] = {1, grid_out.n() * grid_out.Ny(), grid_out.n() * grid_out.Nx()};
    dg::DVec transfer( dg::evaluate(dg::zero, grid));
    dg::DVec transferD( dg::evaluate(dg::zero, grid_out));
    dg::HVec transferH( dg::evaluate(dg::zero, grid_out));
    dg::DMatrix interpolate = dg::create::interpolation( grid_out, grid); 
    for( unsigned i=0; i<2; i++)
    {
        dg::blas2::gemv( interpolate, y0[i], transferD);
        transferH = transferD;//transfer to host
        err = nc_put_vara_double( ncid, dataIDs[i], start, count, transferH.data() );
    }
    //pot
    transfer = feltor.potential()[0];
    dg::blas2::symv( interpolate, transfer, transferD);
    transferH = transferD;//transfer to host

    err = nc_put_vara_double( ncid, dataIDs[2], start, count, transferH.data() );
    //Vor
    transfer = feltor.potential()[0];
    dg::blas2::gemv( rolkar.laplacianM(), transfer, y1[1]);            
    dg::blas2::symv( interpolate,y1[1], transferD);
    transferH = transferD;//transfer to host
    err = nc_put_vara_double( ncid, dataIDs[3], start, count, transferH.data() );
    double time = 0;

    // Probes
    size_t count_probes[2] = {1, grid_probe.n() * grid_probe.N()};
    size_t start_probes[2] = {0, 0};
    feltor.update_probes();
    dg::HVec probe_value(feltor.get_probe_vector()[0]);
    err = nc_put_vara_double( ncid, ID_probes[0], start_probes, count_probes, probe_value.data());
    probe_value = feltor.get_probe_vector()[1];
    err = nc_put_vara_double( ncid, ID_probes[1], start_probes, count_probes, probe_value.data());
    probe_value = feltor.get_probe_vector()[2];
    err = nc_put_vara_double(ncid, ID_probes[2], start_probes, count_probes, probe_value.data());

    err = nc_put_vara_double( ncid, tvarID_field, start, count, &time);
    err = nc_put_vara_double( ncid, EtimevarID, start, count, &time);

    size_t Estart[] = {0};
<<<<<<< HEAD
    const size_t Ecount[] = {1};
    const size_t Ecount_probe[] = {8};
    double energy0 = feltor.energy();
    double mass0 = feltor.mass();
    double E0 = energy0;
    double mass = mass0;
    double E1 = 0.0;
    double dEdt = 0.;
    double diss = 0.;
    double accuracy=0.;

=======
    size_t Ecount[] = {1};
    double energy0 = feltor.energy(), mass0 = feltor.mass(), E0 = energy0, mass = mass0, E1 = 0.0, dEdt = 0., diss = 0., accuracy=0.;
//     double Nep=feltor.probe_vector()[0][0];
//     double phip=feltor.probe_vector()[1][0];
    double Nep=0.;
    double phip=0.;
>>>>>>> 04b5bacf
    double radtrans = feltor.radial_transport();
    double coupling = feltor.coupling();
    std::vector<double> evec = feltor.energy_vector();
    err = nc_put_vara_double( ncid, energyID, Estart, Ecount, &energy0);
    err = nc_put_vara_double( ncid, massID, Estart, Ecount, &mass0);
    for( unsigned i=0; i<3; i++)
        err = nc_put_vara_double( ncid, energyIDs[i], Estart, Ecount, &evec[i]);

    err = nc_put_vara_double( ncid, dissID, Estart, Ecount, &diss);
    err = nc_put_vara_double( ncid, dEdtID, Estart, Ecount, &dEdt);
    //probe
    err = nc_put_vara_double(ncid, ID_probe_Ne, Estart, Ecount_probe, probe_Ne.data());
    err = nc_put_vara_double(ncid, ID_probe_phi, Estart, Ecount_probe, probe_phi.data());
    err = nc_put_vara_double(ncid, ID_probe_Gamma, Estart, Ecount, probe_Gamma.data());
    err = nc_put_vara_double( ncid, couplingID, Estart, Ecount, &coupling);
    err = nc_put_vara_double( ncid, accuracyID, Estart, Ecount, &accuracy);

    err = nc_close(ncid);
    std::cout << "First write successful!\n";

    ///////////////////////////////////////Timeloop/////////////////////////////////
    dg::Timer t;
    t.tic();
#ifdef DG_BENCHMARK
    unsigned step = 0;
#endif //DG_BENCHMARK
    for( unsigned i=1; i<=p.maxout; i++)
    {

#ifdef DG_BENCHMARK
        dg::Timer ti;
        ti.tic();
#endif//DG_BENCHMARK
        for( unsigned j=0; j<p.itstp; j++)
        {
            try{ karniadakis( feltor, rolkar, y0);}
            catch( dg::Fail& fail) { 
                std::cerr << "CG failed to converge to "<<fail.epsilon()<<"\n";
                std::cerr << "Does Simulation respect CFL condition?\n";
                err = nc_close(ncid);
                return -1;
            }
            step++;
            time+=p.dt;
            feltor.energies(y0);//advance potential and energies
            feltor.update_probes();
            Estart[0] = step;
            E1 = feltor.energy(), mass = feltor.mass(), diss = feltor.energy_diffusion();
            dEdt = (E1 - E0)/p.dt; 
            E0 = E1;
            accuracy = 2.*fabs( (dEdt-diss)/(dEdt + diss));
            evec = feltor.energy_vector();
<<<<<<< HEAD
=======
//             Nep =feltor.probe_vector()[0][0];
//             phip=feltor.probe_vector()[1][0];
            radtrans = feltor.radial_transport();
>>>>>>> 04b5bacf
            coupling= feltor.coupling();
            err = nc_open(argv[2], NC_WRITE, &ncid);
            err = nc_put_vara_double( ncid, EtimevarID, Estart, Ecount, &time);
            err = nc_put_vara_double( ncid, energyID, Estart, Ecount, &E1);
            err = nc_put_vara_double( ncid, massID,   Estart, Ecount, &mass);
            for( unsigned i=0; i<3; i++)
            {
                err = nc_put_vara_double( ncid, energyIDs[i], Estart, Ecount, &evec[i]);
            }
            err = nc_put_vara_double( ncid, dissID,     Estart, Ecount,&diss);
            err = nc_put_vara_double( ncid, dEdtID,     Estart, Ecount,&dEdt);
            err = nc_put_vara_double( ncid, couplingID, Estart, Ecount,&coupling);    
            err = nc_put_vara_double( ncid, accuracyID, Estart, Ecount,&accuracy);

            start_probes[0] = step;

            probe_value = feltor.get_probe_vector()[0];
            err = nc_put_vara_double( ncid, ID_probes[0], start_probes, count_probes, probe_value.data());
            probe_value = feltor.get_probe_vector()[1];
            err = nc_put_vara_double( ncid, ID_probes[1], start_probes, count_probes, probe_value.data());
            probe_value = feltor.get_probe_vector()[2];
            err = nc_put_vara_double( ncid, ID_probes[2], start_probes, count_probes, probe_value.data());

            std::cout << "(m_tot-m_0)/m_0: "<< (feltor.mass()-mass0)/mass0<<"\t";
            std::cout << "(E_tot-E_0)/E_0: "<< (E1-energy0)/energy0<<"\t";
            std::cout <<" d E/dt = " << dEdt <<" Lambda = " << diss << " -> Accuracy: "<< accuracy << "\n";
            err = nc_close(ncid);
        }
#ifdef DG_BENCHMARK
        ti.toc();
        std::cout << "\n\t Step "<<step <<" of "<<p.itstp*p.maxout <<" at time "<<time;
        std::cout << "\n\t Average time for one step: "<<ti.diff()/(double)p.itstp<<"s\n\n"<<std::flush;
#endif//DG_BENCHMARK
        //////////////////////////write fields////////////////////////
        start[0] = i;
        err = nc_open(argv[2], NC_WRITE, &ncid);
        for(unsigned j = 0; j < 2; j++)
        {
            dg::blas2::symv( interpolate, y0[j], transferD);
            transferH = transferD;//transfer to host
            err = nc_put_vara_double( ncid, dataIDs[j], start, count, transferH.data());
        }
        transfer = feltor.potential()[0];
        dg::blas2::symv( interpolate, transfer, transferD);
        transferH = transferD;//transfer to host
        err = nc_put_vara_double( ncid, dataIDs[2], start, count, transferH.data() );
        transfer = feltor.potential()[0];
        dg::blas2::gemv( rolkar.laplacianM(), transfer, y1[1]);            
        dg::blas2::symv( interpolate,y1[1], transferD);
        transferH = transferD;//transfer to host
        err = nc_put_vara_double( ncid, dataIDs[3], start, count, transferH.data());

        err = nc_put_vara_double(ncid, tvarID_field, start, count, &time);
        err = nc_close(ncid);
    }
    t.toc(); 
    unsigned hour = (unsigned)floor(t.diff()/3600);
    unsigned minute = (unsigned)floor( (t.diff() - hour*3600)/60);
    double second = t.diff() - hour*3600 - minute*60;
    std::cout << std::fixed << std::setprecision(2) <<std::setfill('0');
    std::cout <<"Computation Time \t"<<hour<<":"<<std::setw(2)<<minute<<":"<<second<<"\n";
    std::cout <<"which is         \t"<<t.diff()/p.itstp/p.maxout<<"s/step\n";

    return 0;
}
<|MERGE_RESOLUTION|>--- conflicted
+++ resolved
@@ -82,10 +82,8 @@
 //     dg::TanhProfX prof(p.lx*p.solb,p.lx/10.,-1.0,p.bgprofamp,p.nprofileamp); //<n>
 
 //     const dg::DVec prof =  dg::LinearX( -p.nprofileamp/((double)p.lx), p.bgprofamp + p.nprofileamp);
-    //dg::ExpProfX prof(p.nprofileamp, p.bgprofamp,p.ln);
 
     std::vector<dg::DVec> y0(2, dg::evaluate(prof, grid)), y1(y0); 
-
     //no field aligning
     y1[1] = dg::evaluate( init0, grid);
     dg::blas1::pointwiseDot(y1[1], y0[1], y1[1]);
@@ -97,9 +95,11 @@
     feltor.initializene(y0[1], y0[0]);    
     std::cout << "Done!\n";
 
+
     dg::Karniadakis< std::vector<dg::DVec> > karniadakis( y0, y0[0].size(), p.eps_time);
     karniadakis.init( feltor, rolkar, y0, p.dt);
 //     feltor.energies( y0);//now energies and potential are at time 0
+    /////////////////////////////set up netcdf/////////////////////////////////////
     file::NC_Error_Handle err;
     int ncid;
     err = nc_create( argv[2], NC_NETCDF4|NC_CLOBBER, &ncid);
@@ -114,12 +114,7 @@
     varname_fields.push_back("electrons"); varname_fields.push_back("ions"); varname_fields.push_back("potential"); varname_fields.push_back("vor");
     int dataIDs[4]; 
     for(unsigned i = 0; i < varname_fields.size(); i++)
-    {
         err = nc_def_var(ncid, varname_fields[i].data(), NC_DOUBLE, 3, dim_ids_field, &dataIDs[i]);
-    }
-
-    
-
     //energy IDs, used for small time-step diagnostic
     int EtimeID, EtimevarID;
     err = file::define_time( ncid, "energy_time", &EtimeID, &EtimevarID);
@@ -197,26 +192,12 @@
     err = nc_put_vara_double( ncid, EtimevarID, start, count, &time);
 
     size_t Estart[] = {0};
-<<<<<<< HEAD
-    const size_t Ecount[] = {1};
-    const size_t Ecount_probe[] = {8};
-    double energy0 = feltor.energy();
-    double mass0 = feltor.mass();
-    double E0 = energy0;
-    double mass = mass0;
-    double E1 = 0.0;
-    double dEdt = 0.;
-    double diss = 0.;
-    double accuracy=0.;
-
-=======
     size_t Ecount[] = {1};
     double energy0 = feltor.energy(), mass0 = feltor.mass(), E0 = energy0, mass = mass0, E1 = 0.0, dEdt = 0., diss = 0., accuracy=0.;
 //     double Nep=feltor.probe_vector()[0][0];
 //     double phip=feltor.probe_vector()[1][0];
     double Nep=0.;
     double phip=0.;
->>>>>>> 04b5bacf
     double radtrans = feltor.radial_transport();
     double coupling = feltor.coupling();
     std::vector<double> evec = feltor.energy_vector();
@@ -261,7 +242,6 @@
             }
             step++;
             time+=p.dt;
-            feltor.energies(y0);//advance potential and energies
             feltor.update_probes();
             Estart[0] = step;
             E1 = feltor.energy(), mass = feltor.mass(), diss = feltor.energy_diffusion();
@@ -269,12 +249,9 @@
             E0 = E1;
             accuracy = 2.*fabs( (dEdt-diss)/(dEdt + diss));
             evec = feltor.energy_vector();
-<<<<<<< HEAD
-=======
 //             Nep =feltor.probe_vector()[0][0];
 //             phip=feltor.probe_vector()[1][0];
             radtrans = feltor.radial_transport();
->>>>>>> 04b5bacf
             coupling= feltor.coupling();
             err = nc_open(argv[2], NC_WRITE, &ncid);
             err = nc_put_vara_double( ncid, EtimevarID, Estart, Ecount, &time);
