
                * Input-File for "FELTOR" *
                ---------------------------


@-----------------------------Space and Time discretization------------
1)  n  (# of x,y-polynomials)            =   3      (3)
2)  nx (grid points in x)                =   100 (192)
3)  ny (grid points in y)                =   100 (192) 
4)  nz (grid points in z)                =   13(>16)
5)  dt (time step in units c_s/rho_s)    =   5e-3  (0.01)

----------------------------------Output parameters--------------------
6)  n_out (# of x-y polynomials in output)  =  3
7)  nx_out (# grid points in output field)  =  100 
8)  ny_out (# grid points in output field)  =  100
9)  nz_out (# grid points in output field)  =  13
10) itstp  (steps between outputs)          = 1  (5)
11) total # of outputs (excluding first)    =  10000 

-------------------------Algorithmic parameters------------------------
12)  eps_pol (stop for polarisation)        =   1e-3 (1e-6)
13)  eps_max (stop for induction)           =   0.0 (1e-6)
14)  eps_gamma (stop for Gamma CG)          =   1e-8 (1e-8)
15)  eps_time ( stop for time inversion )   =   1e-8 
-------------------------Physical parameters----------------------------
16) mu_e (-m_e/m_i)                         = -0.000272121, (-0.000544617,-0.000272121,-0.000181372 )
17) tau (Ti/Te)                             =  0.0    (0.0)
18) beta_e0                                 =  0.0  (1e-4)
19) nu_perp                                 =  1e-4 
20) nu_parallel  (viscosity)                =  1e-3    (0.001)
21) para resistivity (c)                    =  2e-5   (3e-5 gives a drift wave)
------------------------Initial perturbation parameters---------------------
22) amp (blob amplitude)                    =  0.5    (1.0)
23) sigma (blob variance in units of rho_s) =  5.0     (10)
24) x-position ( in units of a)             =  0.25   (0.4)
25) y-position ( in units of a)             =  0.00  (0.5)
<<<<<<< HEAD
26) sigma_z (variance in units of R_0*Pi)   =  2.   (0.5)
=======
26) sigma_z (variance in units of R_0)      =  12.5
>>>>>>> e7b31ecb
27) k_psi (zonal modes)                     =  3.    
28) Profile amplitude                       =  0.0  (peak amplitude)
29) Background Prof amplitude               =  1.   (density on the boundary)
----------------------------------Miscellaneous----------------------------
30) particle source amplitude               =  0.0
31) boxscale (1<bs<R0/a)                    =  0.5  (a little larger than 1)

@ ------------------------------------------------------------<|MERGE_RESOLUTION|>--- conflicted
+++ resolved
@@ -35,11 +35,7 @@
 23) sigma (blob variance in units of rho_s) =  5.0     (10)
 24) x-position ( in units of a)             =  0.25   (0.4)
 25) y-position ( in units of a)             =  0.00  (0.5)
-<<<<<<< HEAD
 26) sigma_z (variance in units of R_0*Pi)   =  2.   (0.5)
-=======
-26) sigma_z (variance in units of R_0)      =  12.5
->>>>>>> e7b31ecb
 27) k_psi (zonal modes)                     =  3.    
 28) Profile amplitude                       =  0.0  (peak amplitude)
 29) Background Prof amplitude               =  1.   (density on the boundary)
