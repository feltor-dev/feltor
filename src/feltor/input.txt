--- conflicted
+++ resolved
@@ -5,31 +5,17 @@
 
 @-----------------------------Space and Time discretization------------
 1)  n  (# of x,y-polynomials)            =   3      (3)
-<<<<<<< HEAD
 2)  nx (grid points in x)                =   110 (192)
 3)  ny (grid points in y)                =   110 (192) 
 4)  nz (grid points in z)                =   11(>16)
-=======
-2)  nx (grid points in x)                =   100 (192)
-3)  ny (grid points in y)                =   100 (192) 
-4)  nz (grid points in z)                =   11  (>16)
->>>>>>> 763e4cc3
 5)  dt (time step in units c_s/rho_s)    =   1e-2  (0.01)
 
 ----------------------------------Output parameters--------------------
 6)  n_out (# of x-y polynomials in output)  =  3
-<<<<<<< HEAD
 7)  nx_out (# grid points in output field)  =  110 
 8)  ny_out (# grid points in output field)  =  110
 9)  nz_out (# grid points in output field)  =  11
-10) itstp  (steps between outputs)          =  10  (5)
-=======
-7)  nx_out (# grid points in output field)  =  100 
-8)  ny_out (# grid points in output field)  =  100
-9)  nz_out (# grid points in output field)  =  11
 10) itstp  (steps between outputs)          =  100  (5)
->>>>>>> 763e4cc3
-
 11) total # of outputs (excluding first)    =  10000 
 
 -------------------------Algorithmic parameters------------------------
@@ -43,7 +29,7 @@
 18) beta_e0                                 =  0.0  (1e-4)
 19) nu_perp                                 =  1e-4 
 20) nu_parallel  (viscosity)                =  1e-3    (0.001)
-21) para resistivity (c)                    =  1e-6   (3e-5 gives a drift wave)
+21) para resistivity (c)                    =  2e-5   (3e-5 gives a drift wave)
 
 ------------------------Initial perturbation parameters---------------------
 22) amp (blob amplitude)                    =  0.5    (1.0)
