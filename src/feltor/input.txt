--- conflicted
+++ resolved
@@ -5,25 +5,17 @@
 
 --------------------Space and Time discretization------------
 
-<<<<<<< HEAD
 1)  n  (# of x,y-polynomials)            =   3      (3)
 2)  nx (grid points in x)                =   60 (192)
 3)  ny (grid points in y)                =   60 (192)
 4)  nz (grid points in z)                =   20 (16)
 5)  dt (time step in units c_s/rho_s)    =   5e-3  (0.01)
-=======
-1)  n  (# of x,y-polynomials)            =   3     (3)
-2)  nx (grid points in x)                =   60 (192)
-3)  ny (grid points in y)                =   60 (192)
-4)  nz (grid points in z)                =   20 (16)
-5)  dt (time step in units c_s/rho_s)    =   1e-2  (0.01)
->>>>>>> baee1520
 
 ------------------Algorithmic parameters-------------------
 
-6)  eps_pol (stop for polarisation)      =   1e-2 (1e-6)
+6)  eps_pol (stop for polarisation)      =   1e-3 (1e-6)
 7)  eps_max (stop for induction)         =   0.0 (1e-6)
-8)  eps_gamma (stop for Gamma CG)        =   1e-4 (1e-8)
+8)  eps_gamma (stop for Gamma CG)        =   1e-5 (1e-8)
 9)  eps_time ( stop for time inversion ) =   1e-8 
 
 ------------------Boundary conditions----------------------
@@ -38,11 +30,7 @@
 14) mu_e (-m_e/m_i)                     =-0.5e-4
 15) tau (Ti/Te)                         = 0.0    (0.0)
 16) beta_e0                             = 0.0  (1e-4)
-<<<<<<< HEAD
 17) nu_perp                             = 1e-4
-=======
-17) nu_perp                             = 1e-3
->>>>>>> baee1520
 18) nu_parallel  (viscosity)            = 1e-4   (0.001)
 19) para resistivity (c)                = 1e-3  (3e-5)
 
@@ -56,24 +44,16 @@
 
 ------------------Miscellaneous----------------------------
 
-<<<<<<< HEAD
-25) itstp (steps between output)            = 1000     (5)
-26) # of outputs (excluding first)          = 2000
-27) Damping zone thickness (in units of rho_s)  = 20 
-28) Damping zone strength                   = 1e-3
-29) particle source amplitude               = 0.0
-=======
+
 25) Damping zone thickness (in units of rho_s)  = 20 
 26) Damping zone strength                   = 1e-3
 27) particle source amplitude               = 0.0
 28) n_out (# of x-y polynomials in output)  = 3
-29) nx_out (# grid points in output field)  = 30
-30) ny_out (# grid points in output field)  = 30
-31) nz_out (# grid points in output field)  = 10
-32) itstp  (steps between outputs)          = 100     (5)
-33) total # of outputs (excluding first)    = 100
-
->>>>>>> baee1520
+29) nx_out (# grid points in output field)  = 60
+30) ny_out (# grid points in output field)  = 60
+31) nz_out (# grid points in output field)  = 20
+32) itstp  (steps between outputs)          = 1000     (5)
+33) total # of outputs (excluding first)    = 5000
 
 
 @ ------------------------------------------------------------