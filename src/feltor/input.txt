
                * Input-File for "FELTOR" *
                ---------------------------


@-----------------------------Space and Time discretization------------
1)  n  (# of x,y-polynomials)            =   3      (3)
<<<<<<< HEAD
2)  nx (grid points in x)                =   100 (192)
3)  ny (grid points in y)                =   100 (192) 
4)  nz (grid points in z)                =   11 (>16)
5)  dt (time step in units c_s/rho_s)    =   1e-2  (0.01)

----------------------------------Output parameters--------------------
6)  n_out (# of x-y polynomials in output)  =  3
7)  nx_out (# grid points in output field)  =  60 
8)  ny_out (# grid points in output field)  =  60
9)  nz_out (# grid points in output field)  =  11
10) itstp  (steps between outputs)          =  10     (5)
11) total # of outputs (excluding first)    =  30000 
=======
2)  nx (grid points in x)                =   50 (192)
3)  ny (grid points in y)                =   50 (192) 
4)  nz (grid points in z)                =   10 (>16)
5)  dt (time step in units c_s/rho_s)    =   1e-2  (0.01)
----------------------------------Output parameters--------------------
6)  n_out (# of x-y polynomials in output)  =  3
7)  nx_out (# grid points in output field)  =  50 
8)  ny_out (# grid points in output field)  =  50
9)  nz_out (# grid points in output field)  =   5
10) itstp  (steps between outputs)          =  1     (5)
11) total # of outputs (excluding first)    =  300 
>>>>>>> 283ac9dd
-------------------------Algorithmic parameters------------------------
12)  eps_pol (stop for polarisation)        =   1e-4 (1e-6)
13)  eps_max (stop for induction)           =   0.0 (1e-6)
14)  eps_gamma (stop for Gamma CG)          =   1e-8 (1e-8)
15)  eps_time ( stop for time inversion )   =   1e-8 
-------------------------Physical parameters----------------------------
16) mu_e (-m_e/m_i)                         = -0.000272121, (-0.000544617,-0.000272121,-0.000181372 )
17) tau (Ti/Te)                             =  0.0    (0.0)
18) beta_e0                                 =  0.0  (1e-4)
<<<<<<< HEAD
19) nu_perp                                 =  1e-4 
20) nu_parallel  (viscosity)                =  1e-3    (0.001)
21) para resistivity (c)                    =  1e-3   (3e-5 gives a drift wave)
------------------------Initial perturbation parameters---------------------
22) amp (blob amplitude)                    =  0.1    (1.0)
23) sigma (blob variance in units of rho_s) =  2.0     (10)
24) x-position ( in units of a)             =  0.4   (0.4)
25) y-position ( in units of a)             =  0.00  (0.5)
26) sigma_z (variance in units of R_0)      =  1.
27) k_psi (zonal modes)                     =  3.    
28) Profile amplitude                       =  5.0  (peak amplitude)
=======
19) nu_perp                                 =  1e-3
20) nu_parallel  (viscosity)                =  1e-3   (0.001)
21) para resistivity (c)                    =  1e-5   (3e-5 )
------------------------Initial perturbation parameters---------------------
22) amp (blob amplitude)                    =  1.0    (1.0)
23) sigma (blob variance in units of rho_s) =  1.0     (10)
24) x-position ( in units of a)             =  0.7   (0.4)
25) y-position ( in units of a)             =  0.00  (0.5)
26) sigma_z (variance in units of R_0)      =  3.1415 
27) k_psi (zonal modes)                     =  1    
28) Profile amplitude                       =  0.0  (peak amplitude)
>>>>>>> 283ac9dd
29) Background Prof amplitude               =  1.   (density on the boundary)
----------------------------------Miscellaneous----------------------------
30) particle source amplitude               =  0.0
31) boxscale (1<bs<R0/a)                    =  1.1  (a little larger than 1)


@ ------------------------------------------------------------<|MERGE_RESOLUTION|>--- conflicted
+++ resolved
@@ -5,7 +5,6 @@
 
 @-----------------------------Space and Time discretization------------
 1)  n  (# of x,y-polynomials)            =   3      (3)
-<<<<<<< HEAD
 2)  nx (grid points in x)                =   100 (192)
 3)  ny (grid points in y)                =   100 (192) 
 4)  nz (grid points in z)                =   11 (>16)
@@ -18,19 +17,7 @@
 9)  nz_out (# grid points in output field)  =  11
 10) itstp  (steps between outputs)          =  10     (5)
 11) total # of outputs (excluding first)    =  30000 
-=======
-2)  nx (grid points in x)                =   50 (192)
-3)  ny (grid points in y)                =   50 (192) 
-4)  nz (grid points in z)                =   10 (>16)
-5)  dt (time step in units c_s/rho_s)    =   1e-2  (0.01)
-----------------------------------Output parameters--------------------
-6)  n_out (# of x-y polynomials in output)  =  3
-7)  nx_out (# grid points in output field)  =  50 
-8)  ny_out (# grid points in output field)  =  50
-9)  nz_out (# grid points in output field)  =   5
-10) itstp  (steps between outputs)          =  1     (5)
-11) total # of outputs (excluding first)    =  300 
->>>>>>> 283ac9dd
+
 -------------------------Algorithmic parameters------------------------
 12)  eps_pol (stop for polarisation)        =   1e-4 (1e-6)
 13)  eps_max (stop for induction)           =   0.0 (1e-6)
@@ -40,7 +27,6 @@
 16) mu_e (-m_e/m_i)                         = -0.000272121, (-0.000544617,-0.000272121,-0.000181372 )
 17) tau (Ti/Te)                             =  0.0    (0.0)
 18) beta_e0                                 =  0.0  (1e-4)
-<<<<<<< HEAD
 19) nu_perp                                 =  1e-4 
 20) nu_parallel  (viscosity)                =  1e-3    (0.001)
 21) para resistivity (c)                    =  1e-3   (3e-5 gives a drift wave)
@@ -51,20 +37,7 @@
 25) y-position ( in units of a)             =  0.00  (0.5)
 26) sigma_z (variance in units of R_0)      =  1.
 27) k_psi (zonal modes)                     =  3.    
-28) Profile amplitude                       =  5.0  (peak amplitude)
-=======
-19) nu_perp                                 =  1e-3
-20) nu_parallel  (viscosity)                =  1e-3   (0.001)
-21) para resistivity (c)                    =  1e-5   (3e-5 )
-------------------------Initial perturbation parameters---------------------
-22) amp (blob amplitude)                    =  1.0    (1.0)
-23) sigma (blob variance in units of rho_s) =  1.0     (10)
-24) x-position ( in units of a)             =  0.7   (0.4)
-25) y-position ( in units of a)             =  0.00  (0.5)
-26) sigma_z (variance in units of R_0)      =  3.1415 
-27) k_psi (zonal modes)                     =  1    
-28) Profile amplitude                       =  0.0  (peak amplitude)
->>>>>>> 283ac9dd
+28) Profile amplitude                       =  4.0  (peak amplitude)
 29) Background Prof amplitude               =  1.   (density on the boundary)
 ----------------------------------Miscellaneous----------------------------
 30) particle source amplitude               =  0.0
