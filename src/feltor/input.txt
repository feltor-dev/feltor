--- conflicted
+++ resolved
@@ -44,13 +44,6 @@
 
 ------------------Miscellaneous----------------------------
 
-<<<<<<< HEAD
-25) itstp (steps between output)            = 500     (5)
-26) # of outputs (excluding first)          = 10000
-27) Damping zone thickness (in units of rho_s)  = 20 
-28) Damping zone strength                   = 1e-3
-29) particle source amplitude               = 0.0
-=======
 25) Damping zone thickness (in units of rho_s)  = 20 
 26) Damping zone strength                   = 1e-3
 27) particle source amplitude               = 0.0
@@ -60,7 +53,7 @@
 31) nz_out (# grid points in output field)  = 10
 32) itstp  (steps between outputs)          = 100     (5)
 33) total # of outputs (excluding first)    = 100
->>>>>>> 11edb4f5
+
 
 
 @ ------------------------------------------------------------