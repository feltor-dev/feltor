#pragma once

#include "dg/algorithm.h"
#include "parameters.h"
#include "geometries/geometries.h"

namespace feltor
{
///@addtogroup solver
///@{
//Resistivity (consistent density dependency, parallel momentum conserving, quadratic current energy conservation dependency)
struct AddResistivity{
    AddResistivity( double C, std::array<double,2> mu): m_C(C), m_mu(mu){
    }
    DG_DEVICE
    void operator()( double tilde_ne, double tilde_ni, double ue, double ui, double& dtUe, double& dtUi) const{
        double current = (tilde_ne+1)*(ui-ue);
        dtUe += -m_C/m_mu[0] * current;
        dtUi += -m_C/m_mu[1] * (tilde_ne+1)/(tilde_ni+1) * current;
    }
    private:
    double m_C;
    std::array<double,2> m_mu;
};

/**
 * @brief Implicit (perpendicular diffusive) terms for Explicit solver
 *
 \f[
    \begin{align}
     -\nu_\perp\Delta_\perp^2 N \\
    \frac{C}{\mu} (U_e - U_i) - \nu_\perp\Delta_\perp^2 U
    \end{align}
\f]
 */
template<class Geometry, class IMatrix, class Matrix, class container>
struct Implicit
{

    Implicit( const Geometry& g, feltor::Parameters p, dg::geo::solovev::Parameters gp, dg::geo::DS<Geometry, IMatrix, Matrix, container> dsN, dg::geo::DS<Geometry, IMatrix, Matrix,  container> dsDIR):
        m_p(p),
        m_gp(gp),
        m_LaplacianM_perpN  ( g, p.bc, p.bc, dg::normed, dg::centered),
        m_LaplacianM_perpDIR( g, dg::DIR, dg::DIR, dg::normed, dg::centered),
        m_dsN(dsN),
        m_dsDIR(dsDIR)
    {
        dg::transfer( dg::evaluate( dg::zero, g), m_temp);
    }

    void operator()( double t, const std::array<std::array<container,2>,2>& y, std::array<std::array<container,2>,2>& yp)
    {
        /* y[0][0] := N_e - 1
           y[0][1] := N_i - 1
           y[1][0] := U_e
           y[1][1] := U_i
        */
        for( unsigned i=0; i<2; i++)
        {
            //perpendicular hyperdiffusion for N and U
            dg::blas2::gemv( m_LaplacianM_perpN,   y[0][i],    m_temp);
            dg::blas2::gemv( -m_p.nu_perp, m_LaplacianM_perpN,   m_temp, 0., yp[0][i]);
            dg::blas2::gemv( m_LaplacianM_perpDIR, y[1][i],    m_temp);
            dg::blas2::gemv( -m_p.nu_perp, m_LaplacianM_perpDIR, m_temp, 0., yp[1][i]);
            //parallel diffusion for N and U
            dg::blas2::symv( m_p.nu_parallel, m_dsN,   y[0][i], 1., yp[0][i]);
            dg::blas2::symv( m_p.nu_parallel, m_dsDIR, y[1][i], 1., yp[1][i]);
        }
        //Resistivity is not linear!
        //dg::blas1::subroutine( AddResistivity( m_p.c, m_p.mu), y[0][0], y[0][1], y[1][0], y[1][1], yp[1][0], yp[1][1]);
    }

    dg::Elliptic<Geometry, Matrix, container>& laplacianM() {
        return m_LaplacianM_perpDIR;
    }

    const container& weights() const{
        return m_LaplacianM_perpDIR.weights();
    }
    const container& inv_weights() const {
        return m_LaplacianM_perpDIR.inv_weights();
    }
    const container& precond() const {
        return m_LaplacianM_perpDIR.precond();
    }

  private:
    const feltor::Parameters m_p;
    const dg::geo::solovev::Parameters m_gp;
    container m_temp;
    dg::Elliptic<Geometry, Matrix, container> m_LaplacianM_perpN, m_LaplacianM_perpDIR;
    dg::geo::DS<Geometry, IMatrix, Matrix, container> m_dsN, m_dsDIR;
};

template< class Geometry, class IMatrix, class Matrix, class container >
struct Explicit
{
    Explicit( const Geometry& g, feltor::Parameters p, dg::geo::solovev::Parameters gp);


    dg::geo::DS<Geometry, IMatrix, Matrix, container>& ds(){
        return m_dsN;
    }
    dg::geo::DS<Geometry, IMatrix, Matrix, container>& dsDIR(){
        return m_dsDIR;
    }

    /**
     * @brief Returns phi and psi that belong to the last solve of the polarization equation
     *
     * @return phi[0] is the electron and phi[1] the generalized ion potential
     */
    const std::vector<container>& potential( ) const {
        return m_phi;
    }
    /**
     * @brief Given N_i-1 initialize N_e -1 such that phi=0
     *
     * @param y N_i -1
     * @param target N_e -1
     */
    void initializene( const container& y, container& target);

    ///@param y y[0] := N_e - 1, y[1] := N_i - 1, y[2] := U_e, y[3] := U_i
    void operator()( double t, const std::array<std::array<container,2>,2>& y, std::array<std::array<container,2>,2>& yp);

    /**
     * @brief \f[ M := \int_V (n_e-1) dV \f]
     *
     * @return mass of plasma contained in volume
     * @note call energies() before use
     */
    double mass( ) const {
        return m_mass;
    }
    /**
     * @brief
     \f[
\begin{align}
 E = \partial_t \sum_z \int_V d^3x \left[\frac{1}{2}m NU^2 + \frac{(\nabla_\perp A_\parallel)^2}{2\mu_0} + \frac{1}{2}mN\left(\frac{\nabla_\perp\phi}{B}\right)^2 + T N\ln(N)\right]
\end{align}
\f]

     * @return Total energy contained in volume
     */
    double energy( ) const {
        return m_energy;
    }

    /**
     * @brief Individual energies
     *
     * @return individual energy terms in total energy
     E[0]=S_e, E[1] = S_i, E[2] = U_E, E[3] = T_pare, E[4] = T_pari
     */
    std::vector<double> energy_vector( ) const{
        return m_evec;
    }
    /**
     * @brief
     \f[
     \begin{align}
\sum_z \int_V d^3 x \left[ T(1+\ln N)\Lambda_N + q\psi\Lambda_N + N U\Lambda_U + \frac{1}{2}mU^2\Lambda_N \right] ,
\end{align}
\f]
     * @return Total energy diffusion
     */
    double energy_diffusion( )const{
        return m_ediff;
    }

    /**
     * @brief
     \f[
     \begin{align}
\int_V d^3 x \left[ (1+\ln N)\Delta_\parallel N \right] = - \int_V d^3x \frac{(\nabla_\parallel N)^2}{N} ,
\end{align}
\f]
     * @return energy loss by parallel electron diffusion
     */
    double fieldalignment() const {
        return m_aligned;
    }

  private:
    //extrapolates and solves for phi[1], then adds square velocity ( omega)
    void compute_phi( const std::array<container,2>& densities);
    struct ComputePerp{
        DG_DEVICE
        void operator()(
                double tilde_N, double dxN, double dyN,
                double U,       double dxU, double dyU,
                double dxPhi,   double dyPhi,
                double binv,    double perp_vol_inv,
                double curvX,       double curvY,
                double curvKappaX,  double curvKappaY, double divCurvKappa,
                double& dtN, double& dtU,
                double tau, double mu)
        {
            double N = tilde_N + 1.;
            dtN =
                -binv*perp_vol_inv*( dxPhi*dyN-dyPhi*dxN)
                - tau*(curvX*dxN+curvY*dyN)
                -N*(curvX*dxPhi + curvY*dyPhi)
                -mu*U*U* ( curvKappaX*dxN + curvKappaY*dyN)
                -2.*mu*N*U*( curvKappaX*dxU + curvKappaY*dyU)
                -mu*N*U*U*divCurvKappa;
            dtU =
                -binv*perp_vol_inv*( dxPhi*dyU-dyPhi*dxU)
                -U*(curvKappaX*dxPhi + curvKappaY*dyPhi)
                -tau*( curvX*dxU + curvY*dyU)
                -tau*U*divCurvKappa
                -(2.*tau + mu*U*U)*( curvKappaX*dxU + curvKappaY*dyU)
                - 2.*tau*U*( curvKappaX*dxN + curvKappaY*dyN)/N;
        }
    };
    struct ComputeChi{
        DG_DEVICE
        void operator() ( double tilde_Ni, double& chi, double binv, double mu_i) const{
            chi = mu_i*(tilde_Ni+1.)*binv*binv;
        }
    };
    struct ComputePsi{
        DG_DEVICE
        void operator()( double& GammaPhi, double dxPhi, double dyPhi, double& GdxPhi, double GdyPhi, double binv) const{
            //u_E^2
            GdxPhi   = (dxPhi*GdxPhi + dyPhi*GdyPhi)*binv*binv;
            //Psi
            GammaPhi = GammaPhi - 0.5*GdxPhi;
        }
    };
    struct ComputeDiss{
        DG_DEVICE
        void operator()( double& energy, double logN, double phi, double U, double mu, double tau) const{
            energy = tau*(1.+logN) + phi + 0.5*mu*U*U;
        }
    };
    struct ComputeLogN{
        DG_DEVICE
        void operator()( double tilde_n, double& npe, double& logn) const{
            npe =  tilde_n + 1.;
            logn =  log(npe);
        }
    };
    struct ComputeSource{
        DG_DEVICE
        void operator()( double& result, double tilde_n, double profne, double source, double omega_source) const{
            double temp = omega_source*source*(profne - (tilde_n+1.));
            if ( temp > 0 )
                result = temp;
            else
                result = 0.;

        }
    };

    container m_chi, m_omega, m_lambda;//helper variables

    //these should be considered const
    container m_binv, m_curvX, m_curvY, m_curvKappaX, m_curvKappaY, m_divCurvKappa;
    container m_gradlnB;
    container m_source, m_profne;

    std::array<container,2> m_phi, m_dxPhi, m_dyPhi;
    std::array<container,2> m_npe, m_logn, m_dxN, m_dyN, m_dxU, m_dyU;

    //matrices and solvers
    dg::geo::DS<Geometry, IMatrix, Matrix, container> m_dsDIR, m_dsN;
    Matrix m_dx, m_dxDIR, m_dy, m_dyDIR;
    //dg::Poisson<    Geometry, Matrix, container> m_poissonN, m_poissonDIR;
    dg::Elliptic<   Geometry, Matrix, container> m_lapperpN, m_lapperpDIR;
    std::vector<container> m_multi_chi;
    std::vector<dg::Elliptic<Geometry, Matrix, container> > m_multi_pol;
    std::vector<dg::Helmholtz<Geometry,  Matrix, container> > m_multi_invgammaDIR, m_multi_invgammaN;

    dg::MultigridCG2d<Geometry, Matrix, container> m_multigrid;
    dg::Extrapolation<container> m_old_phi, m_old_psi, m_old_gammaN;
<<<<<<< HEAD
    dg::SparseTensor<container> m_metric;
=======

    //metric and volume elements
    container m_vol3d;
    dg::SparseTensor<container> m_perp_metric;
>>>>>>> 3028a27f
    container m_perp_vol_inv;

    const feltor::Parameters m_p;
    const dg::geo::solovev::Parameters m_gp;

    double m_mass, m_energy, m_ediff, m_aligned;
    std::vector<double> m_evec;
};
///@}

///@cond
template<class Grid, class IMatrix, class Matrix, class container>
Explicit<Grid, IMatrix, Matrix, container>::Explicit( const Grid& g, feltor::Parameters p, dg::geo::solovev::Parameters gp):
    m_dsDIR( dg::geo::createSolovevField(gp), g, dg::DIR, dg::DIR, dg::geo::PsiLimiter( dg::geo::solovev::Psip(gp), gp.psipmaxlim), dg::normed, dg::forward, gp.rk4eps, multiplyX, multiplyY, true, true,  true, 2.*M_PI/(double)p.Nz ),
    m_dsN( dg::geo::createSolovevField(gp), g, g.bcx(), g.bcy(), dg::geo::PsiLimiter( dg::geo::solovev::Psip(gp), gp.psipmaxlim), dg::normed, dg::forward, gp.rk4eps, multiplyX, multiplyY, true, true,  true, 2.*M_PI/(double)p.Nz),
    //////////the poisson operators ////////////////////////////////////////
    m_dx( dg::create::dx( g, p.bc) ), m_dxDIR( dg::create::dx( g, dg::DIR) ),
    m_dy( dg::create::dy( g, p.bc) ), m_dyDIR( dg::create::dy( g, dg::DIR) ),
    //poissonN(  g, g.bcx(), g.bcy(), dg::DIR, dg::DIR), //first N/U then phi BCC
    //poissonDIR(g, dg::DIR, dg::DIR, dg::DIR, dg::DIR), //first N/U then phi BCC
    //////////the elliptic and Helmholtz operators//////////////////////////
    m_lapperpN (     g, g.bcx(), g.bcy(),   dg::normed,        dg::centered),
    m_lapperpDIR (   g, dg::DIR, dg::DIR,   dg::normed,        dg::centered),
    m_multigrid( g, m_p.stages),
    m_old_phi( 2, dg::evaluate( dg::zero, g)),
    m_old_psi( 2, dg::evaluate( dg::zero, g)),
    m_old_gammaN( 2, dg::evaluate( dg::zero, g)),
    m_p(p), m_gp(gp), m_evec(5)
{
    ////////////////////////////init temporaries///////////////////
    dg::transfer( dg::evaluate( dg::zero, g), m_chi );
<<<<<<< HEAD
    dg::transfer( dg::evaluate( dg::zero, g), m_omega );
    dg::transfer( dg::evaluate( dg::zero, g), m_lambda );
    m_phi[0] = m_phi[1] = m_chi;
    m_curvphi = m_curvkappaphi = m_npe = m_logn = m_phi;
    m_curvy = m_curvkappay =m_chi;
    //////////////////////////init invert objects///////////////////
    invert_pol.construct(        omega, p.Nx*p.Ny*p.Nz*p.n*p.n, p.eps_pol  );
    invert_invgamma.construct(   omega, p.Nx*p.Ny*p.Nz*p.n*p.n, p.eps_gamma);
=======
    m_omega = m_lambda = m_chi;
    m_phi[0] = m_phi[1] = m_chi;
    m_dxPhi = m_dyPhi = m_npe = m_logn = m_dxN = m_dyN = m_dxU = m_dyU = m_phi;
>>>>>>> 3028a27f
    //////////////////////////////init elliptic and helmholtz operators////////////
    m_multi_chi = multigrid.project( m_chi);
    m_multi_pol.resize(m_p.stages);
    m_multi_invgammaDIR.resize(m_p.stages);
    m_multi_invgammaN.resize(m_p.stages);
    for( unsigned u=0; u<m_p.stages; u++)
    {
        m_multi_pol[u].construct(           m_multigrid.grids()[u].get(), dg::DIR, dg::DIR, dg::not_normed, dg::centered, m_p.jfactor);
        m_multi_invgammaDIR[u].construct(   m_multigrid.grids()[u].get(), dg::DIR, dg::DIR, -0.5*m_p.tau[1]*m_p.mu[1], dg::centered);
        m_multi_invgammaN[u].construct(     m_multigrid.grids()[u].get(), g.bcx(), g.bcy(), -0.5*m_p.tau[1]*m_p.mu[1], dg::centered);
    }
    //////////////////////////////init fields /////////////////////
    dg::geo::TokamakMagneticField mf = dg::geo::createSolovevField(gp);
    dg::transfer(  dg::pullback(dg::geo::InvB(mf),      g), m_binv);
    dg::transfer(  dg::pullback(dg::geo::GradLnB(mf),   g), m_gradlnB);
    dg::transfer(  dg::pullback(dg::geo::TanhSource(mf.psip(), gp.psipmin, gp.alpha),         g), m_source);
    ////////////////////////////transform curvature components////////
    dg::pushForwardPerp(dg::geo::CurvatureNablaBR(mf), dg::geo::CurvatureNablaBZ(mf), curvX, curvY, g);
    dg::transfer(  dg::pullback(dg::geo::DivCurvatureKappa(mf), g), divCurvKappa);
    dg::pushForwardPerp(dg::geo::CurvatureKappaR(), dg::geo::CurvatureKappaZ(mf), curvKappaX, curvKappaY, g);
    if (p.curvmode==0)
    {
        dg::blas1::copy( m_curvX, m_curvKappaX);
        dg::blas1::copy( m_curvY, m_curvKappaY);
        dg::blas1::scal( m_divCurvKappa, 0.);
    }
    dg::blas1::axpby( 1.,m_curvX,1.,m_curvKappaX, m_curvX);
    dg::blas1::axpby( 1.,m_curvY,1.,m_curvKappaY, m_curvY);
    ///////////////////init densities//////////////////////////////
    dg::transfer( dg::pullback(dg::geo::Nprofile( p.bgprofamp, p.nprofileamp, gp, mf.psip()),g), m_profne);
    /////////////////////init limiter in parallel derivatives/////////
    if (p.pollim==true){
        m_dsN.set_boundaries( p.bc, 0, 0);  //ds N  on limiter
        m_dsDIR.set_boundaries( dg::DIR, 0, 0); //ds psi on limiter
    }
    //////////////////////////////Metric///////////////////////////////
<<<<<<< HEAD
    m_metric=g.metric();
    m_perp_vol_inv = dg::tensor::determinant2d(m_metric);
=======
    dg::transfer( dg::create::volume(g), m_vol3d);
    m_perp_metric=g.metric().perp();
    dg::SparseElement<container> perp_vol_inv = dg::tensor::determinant(m_perp_metric);
    dg::tensor::sqrt(perp_vol_inv);
    if( perp_vol_inv.isSet())
        m_perp_vol_inv = perp_vol_inv;
    else
        m_perp_vol_inv = dg::transfer<container>( dg::evaluate(dg::one, g));
>>>>>>> 3028a27f
}

template<class Geometry, class IMatrix, class Matrix, class container>
void Explicit<Geometry, IMatrix, Matrix, container>::initializene( const container& src, container& target)
{
    if (p.tau[1] == 0.) {
        dg::blas1::copy( src, target); //  ne-1 = N_i -1
    }
    else {
        std::vector<unsigned> number = m_multigrid.direct_solve( m_multi_invgammaN, target, src, m_p.eps_gamma);  //=ne-1 = Gamma (ni-1)
        if(  number[0] == m_multigrid.max_iter())
        throw dg::Fail( m_p.eps_gamma);
    }
}

template<class Geometry, class IMatrix, class Matrix, class container>
double Explicit<Geometry, IMatrix, Matrix, container>::compute_phi( const std::array<container,2>& y)
{
    //y[0]:= n_e - 1
    //y[1]:= N_i - 1

    //First, compute and set chi
    dg::blas1::subroutine( ComputeChi(), m_chi, y[1], m_binv, m_p.mu[1]);
    m_multigrid.project( m_chi, m_multi_chi);
    for( unsigned u=0; u<m_p.stages; u++)
        m_multi_pol[u].set_chi( m_multi_chi[u]);
    //Now, compute right hand side
    if (m_p.tau[1] == 0.) {
        dg::blas1::axpby( 1., y[1], -1., y[0], m_chi); //chi = N_i - n_e
    } else { //solve for Gamma N_i
        m_old_gammaN.extrapolate( m_chi);
        std::vector<unsigned> numberG = m_multigrid.direct_solve( m_multi_invgammaN, m_chi, y[1], m_p.eps_gamma);
        m_old_gammaN.update( m_chi);
        if(  numberG[0] == m_invert_invgamma.get_max())
            throw dg::Fail( m_p.eps_gamma);
        dg::blas1::axpby( -1., y[0], 1., m_chi, m_chi); //chi= Gamma N_i - n_e
    }
    //Invert polarisation
    m_old_phi.extrapolate( m_phi[0]);
    std::vector<unsigned> number = m_multigrid.direct_solve( m_multi_pol, m_phi[0], m_chi, m_p.eps_pol);
    m_old_phi.update( m_phi[0]);
    if(  number[0] == m_multigrid.max_iter())
        throw dg::Fail( m_p.eps_pol);
    //Solve for Gamma Phi
    if (m_p.tau[1] == 0.) {
        dg::blas1::copy( m_phi[0], m_phi[1]);
    } else {
        m_old_psi.extrapolate( m_phi[1]);
        std::vector<unsigned> number = m_multigrid.direct_solve( m_multi_invgammaDIR, m_phi[1], m_phi[0], m_p.eps_gamma);
        m_old_psi.update( m_phi[1]);
        if(  number[0] == m_multigrid.max_iter())
            throw dg::Fail( m_p.eps_gamma);
    }
    //Compute Psi
    blas2::symv( m_dxDIR, m_phi[0], m_dxPhi[0]);
    blas2::symv( m_dyDIR, m_phi[0], m_dyPhi[0]);
    tensor::multiply2d( m_metric, m_dxPhi[0], m_dyPhi[0], m_omega, m_chi);
    dg::blas1::subroutine( ComputePsi(), m_phi[1], m_dxPhi[0], m_dyPhi[0], m_omega, m_chi, m_binv);
    //m_omega now contains u_E^2; also update derivatives
    blas2::symv( m_dxDIR, m_phi[1], m_dxPhi[1]);
    blas2::symv( m_dyDIR, m_phi[1], m_dyPhi[1]);
}

template<class Geometry, class IMatrix, class Matrix, class container>
void Explicit<Geometry, IMatrix, Matrix, container>::operator()( double t, const std::array<std::array<container,2>,2>& y, std::array<std::array<container,2>,2>& yp)
{
    /* y[0][0] := N_e - 1
       y[0][1] := N_i - 1
       y[1][0] := U_e
       y[1][1] := U_i
    */
    dg::Timer timer;
    timer.tic();

    compute_phi( y[0]); //Set phi[0], phi[1], m_dxPhi, m_dyPhi, and m_omega (u_E^2)
    dg::blas1::subroutine( ComputeLogN(), y[0], m_npe, m_logn); //Transform n-1 to n and n to logn

    ////////////////////ENERGETICS///////////////////////////////////////
    double z[2]    = {-1.0,1.0};
    double S[2]    = {0.0, 0.0};
    double Tpar[2] = {0.0, 0.0};
    double Dpar[4]  = {0.0, 0.0,0.0,0.0};
    double Dperp[4] = {0.0, 0.0,0.0,0.0};

    m_mass = dg::blas1::dot( m_vol3d, y[0][0]);
    //compute energies
    for(unsigned i=0; i<2; i++)
    {
        S[i]    = z[i]*m_p.tau[i]*dg::blas2::dot( m_logn[i], m_vol3d, m_npe[i]);
        dg::blas1::pointwiseDot( y[1][i], y[1][i], m_chi); //U^2
        Tpar[i] = z[i]*0.5*m_p.mu[i]*dg::blas2::dot( m_npe[i], m_vol3d, m_chi);
    }
    double Tperp = 0.5*m_p.mu[1]*dg::blas2::dot( m_npe[1], m_vol3d, m_omega);   //= 0.5 mu_i N_i u_E^2
    m_energy = S[0] + S[1]  + Tperp + Tpar[0] + Tpar[1];
    m_evec[0] = S[0], m_evec[1] = S[1], m_evec[2] = Tperp, m_evec[3] = Tpar[0], m_evec[4] = Tpar[1];
    /////////////////ENERGY DISSIPATION TERMS//////////////////////////////
    // resistive energy (quadratic current)
    dg::blas1::pointwiseDot(1., m_npe[0], y[1][1], -1., m_npe[0], y[1][0], m_omega); // omega = n_e (U_i - u_e)
    double Dres = -m_p.c*dg::blas2::dot(m_omega, m_vol3d, m_omega); //- C*(N_e (U_i - U_e))^2
    // energy dissipation through diffusion
    for( unsigned i=0; i<2;i++)
    {

        dg::blas1::subroutine( ComputeDiss(), m_chi, m_logn[i], m_phi[i], y[1][i], m_p.mu[i], m_p.tau[i]); //chi = tau(1+lnN) + phi + 0.5 mu U^2
        //Compute parallel dissipation for N
        dg::blas2::symv(m_p.nu_parallel, m_dsN, y[0][i], 0.,  m_lambda); //lambda = nu_parallel Delta_s N

        Dpar[i] = z[i]*dg::blas2::dot(m_chi, m_vol3d, m_lambda); //Z*(tau (1+lnN )+psi + 0.5 mu U^2) nu_parallel *(Delta_s N)
        if( i==0) //only electrons
        {
            dg::blas1::transform( m_logn[i],m_omega, dg::PLUS<>(+1)); //omega = (1+lnN)
            m_aligned = dg::blas2::dot( m_omega, m_vol3d, m_lambda); //(1+lnN)*Delta_s N
        }
        //Compute perp dissipation for N
        dg::blas2::gemv( m_lapperpN, y[0][i], m_lambda);
        dg::blas2::gemv( m_lapperpN, m_lambda, m_omega);//Delta^2 N
        Dperp[i] = -z[i]* m_p.nu_perp*dg::blas2::dot(m_chi, m_vol3d, m_omega);


        dg::blas1::pointwiseDot( m_npe[i], y[1][i], m_omega); // omega = N U
        //Compute parallel dissipation for U
        dg::blas2::symv( m_p.nu_parallel, m_dsDIR, y[1][i], 0., m_lambda);//lambda = nu_parallel Delta_s U
        Dpar[i+2] = z[i]*p.mu[i]*dg::blas2::dot(omega, w3d, lambda);      //Z*mu*N*U nu_parallel *( Delta_s U)
        //Compute perp dissipation  for U
        dg::blas2::gemv( m_lapperpDIR, y[1][i], m_lambda);
        dg::blas2::gemv( m_lapperpDIR, m_lambda,m_chi);//Delta^2 U
        Dperp[i+2] = -z[i]*m_p.mu[i]*m_p.nu_perp* dg::blas2::dot(m_omega, m_vol3d, m_chi);
    }
    m_ediff = Dres + Dpar[0]+Dperp[0]+Dpar[1]+Dperp[1]+Dpar[2]+Dperp[2]+Dpar[3]+Dperp[3];
    ///////////////////////////////////EQUATIONS///////////////////////////////
    for( unsigned i=0; i<2; i++)
    {
        ////////////////////perpendicular dynamics///////////////////////////////
        dg::blas2::gemv( m_dx, y[0][i], m_dxN[i]);
        dg::blas2::gemv( m_dy, y[0][i], m_dyN[i]);
        dg::blas2::gemv( m_dxDIR, y[1][i], m_dxU[i]);
        dg::blas2::gemv( m_dyDIR, y[1][i], m_dyU[i]);
        dg::blas1::subroutine( ComputePerp(), y[0][i], m_dxN[i], m_dyN[i],
                                              y[1][i], m_dxU[i], m_dyU[i],
                                              m_dxPhi[i], m_dyPhi[i],
                                              m_binv, m_perp_vol_inv,
                                              m_curvX, m_curvY,
                                              m_curvKappaX, m_curvKappaY, divCurvKappa,
                                              yp[0][i], yp[1][i],
                                              m_p.tau[i], m_p.mu[i]);

        ///////////parallel dynamics///////////////////////////////
        //Burgers term
        dg::blas1::pointwiseDot(y[1][i], y[1][i], m_omega); //U^2
        m_dsDIR.centered(-0.5, m_omega, 1., yp[1][i]);      //dtU += - 0.5 ds U^2
        //parallel force terms
        m_dsN.centered(-m_p.tau[i]/m_p.mu[i], m_logn[i], 1.0, yp[1][i]); 
        m_dsDIR.centered(-1./m_p.mu[i], m_phi[i], 1.0, yp[1][i]);        //dtU += - tau/(hat(mu))*ds lnN - 1/(hat(mu))*ds psi

        //density convection
        dg::blas1::pointwiseDot(m_npe[i], y[1][i], m_chi);   // NU
        m_dsDIR.centered(-1., m_chi, 1., yp[0][i]);          // dtU += - ds NU
        dg::blas1::pointwiseDot(+1., m_chi, m_gradlnB, 1., yp[0][i]);// dtU += U N ds ln B
        //Alternative: direct with adjoint derivative
        //m_dsDIR.centeredDiv(-1, chi, 1., yp[i]);     // dtN+= - ds^dagger U N

    }
    //Add Resistivity
    dg::blas1::subroutine( AddResistivity( m_p.c, m_p.mu), y[0][0], y[0][1], y[1][0], y[1][1], yp[1][0], yp[1][1]);
    //Add particle source to dtN
    dg::blas1::subroutine( ComputeSource(), m_lambda, y[0][0], m_profne, m_source, m_p.omega_source);
    dg::blas1::axpby( 1., m_lambda, 1.0, yp[0][0]);
    dg::blas1::axpby( 1., m_lambda, 1.0, yp[1][1]);
    //add FLR correction to dtNi
    dg::blas2::gemv( -0.5*p.tau[1]*p.mu[1], m_lapperpN, m_lambda, 1.0, yp[1][1]);

    timer.toc();
    #ifdef MPI_VERSION
        int rank;
        MPI_Comm_rank( MPI_COMM_WORLD, &rank);
        if(rank==0)
    #endif
    std::cout << "One rhs took "<<timer.diff()<<"s\n";
}

///@endcond
} //namespace feltor<|MERGE_RESOLUTION|>--- conflicted
+++ resolved
@@ -110,7 +110,7 @@
      *
      * @return phi[0] is the electron and phi[1] the generalized ion potential
      */
-    const std::vector<container>& potential( ) const {
+    const std::array<container,2>& potential( ) const {
         return m_phi;
     }
     /**
@@ -216,7 +216,7 @@
     };
     struct ComputeChi{
         DG_DEVICE
-        void operator() ( double tilde_Ni, double& chi, double binv, double mu_i) const{
+        void operator() ( double& chi, double tilde_Ni, double binv, double mu_i) const{
             chi = mu_i*(tilde_Ni+1.)*binv*binv;
         }
     };
@@ -275,15 +275,10 @@
 
     dg::MultigridCG2d<Geometry, Matrix, container> m_multigrid;
     dg::Extrapolation<container> m_old_phi, m_old_psi, m_old_gammaN;
-<<<<<<< HEAD
+
+    //metric and volume elements
+    container m_vol3d, m_perp_vol_inv;
     dg::SparseTensor<container> m_metric;
-=======
-
-    //metric and volume elements
-    container m_vol3d;
-    dg::SparseTensor<container> m_perp_metric;
->>>>>>> 3028a27f
-    container m_perp_vol_inv;
 
     const feltor::Parameters m_p;
     const dg::geo::solovev::Parameters m_gp;
@@ -296,8 +291,8 @@
 ///@cond
 template<class Grid, class IMatrix, class Matrix, class container>
 Explicit<Grid, IMatrix, Matrix, container>::Explicit( const Grid& g, feltor::Parameters p, dg::geo::solovev::Parameters gp):
-    m_dsDIR( dg::geo::createSolovevField(gp), g, dg::DIR, dg::DIR, dg::geo::PsiLimiter( dg::geo::solovev::Psip(gp), gp.psipmaxlim), dg::normed, dg::forward, gp.rk4eps, multiplyX, multiplyY, true, true,  true, 2.*M_PI/(double)p.Nz ),
-    m_dsN( dg::geo::createSolovevField(gp), g, g.bcx(), g.bcy(), dg::geo::PsiLimiter( dg::geo::solovev::Psip(gp), gp.psipmaxlim), dg::normed, dg::forward, gp.rk4eps, multiplyX, multiplyY, true, true,  true, 2.*M_PI/(double)p.Nz),
+    m_dsDIR( dg::geo::createSolovevField(gp), g, dg::DIR, dg::DIR, dg::geo::PsiLimiter( dg::geo::solovev::Psip(gp), gp.psipmaxlim), dg::normed, dg::forward, gp.rk4eps, p.multiplyX, p.multiplyY, true, true,  true, 2.*M_PI/(double)p.Nz ),
+    m_dsN( dg::geo::createSolovevField(gp), g, g.bcx(), g.bcy(), dg::geo::PsiLimiter( dg::geo::solovev::Psip(gp), gp.psipmaxlim), dg::normed, dg::forward, gp.rk4eps, p.multiplyX, p.multiplyY, true, true,  true, 2.*M_PI/(double)p.Nz),
     //////////the poisson operators ////////////////////////////////////////
     m_dx( dg::create::dx( g, p.bc) ), m_dxDIR( dg::create::dx( g, dg::DIR) ),
     m_dy( dg::create::dy( g, p.bc) ), m_dyDIR( dg::create::dy( g, dg::DIR) ),
@@ -314,22 +309,11 @@
 {
     ////////////////////////////init temporaries///////////////////
     dg::transfer( dg::evaluate( dg::zero, g), m_chi );
-<<<<<<< HEAD
-    dg::transfer( dg::evaluate( dg::zero, g), m_omega );
-    dg::transfer( dg::evaluate( dg::zero, g), m_lambda );
-    m_phi[0] = m_phi[1] = m_chi;
-    m_curvphi = m_curvkappaphi = m_npe = m_logn = m_phi;
-    m_curvy = m_curvkappay =m_chi;
-    //////////////////////////init invert objects///////////////////
-    invert_pol.construct(        omega, p.Nx*p.Ny*p.Nz*p.n*p.n, p.eps_pol  );
-    invert_invgamma.construct(   omega, p.Nx*p.Ny*p.Nz*p.n*p.n, p.eps_gamma);
-=======
     m_omega = m_lambda = m_chi;
     m_phi[0] = m_phi[1] = m_chi;
     m_dxPhi = m_dyPhi = m_npe = m_logn = m_dxN = m_dyN = m_dxU = m_dyU = m_phi;
->>>>>>> 3028a27f
     //////////////////////////////init elliptic and helmholtz operators////////////
-    m_multi_chi = multigrid.project( m_chi);
+    m_multi_chi = m_multigrid.project( m_chi);
     m_multi_pol.resize(m_p.stages);
     m_multi_invgammaDIR.resize(m_p.stages);
     m_multi_invgammaN.resize(m_p.stages);
@@ -345,10 +329,10 @@
     dg::transfer(  dg::pullback(dg::geo::GradLnB(mf),   g), m_gradlnB);
     dg::transfer(  dg::pullback(dg::geo::TanhSource(mf.psip(), gp.psipmin, gp.alpha),         g), m_source);
     ////////////////////////////transform curvature components////////
-    dg::pushForwardPerp(dg::geo::CurvatureNablaBR(mf), dg::geo::CurvatureNablaBZ(mf), curvX, curvY, g);
-    dg::transfer(  dg::pullback(dg::geo::DivCurvatureKappa(mf), g), divCurvKappa);
-    dg::pushForwardPerp(dg::geo::CurvatureKappaR(), dg::geo::CurvatureKappaZ(mf), curvKappaX, curvKappaY, g);
-    if (p.curvmode==0)
+    dg::pushForwardPerp(dg::geo::CurvatureNablaBR(mf), dg::geo::CurvatureNablaBZ(mf), m_curvX, m_curvY, g);
+    dg::transfer(  dg::pullback(dg::geo::DivCurvatureKappa(mf), g), m_divCurvKappa);
+    dg::pushForwardPerp(dg::geo::CurvatureKappaR(), dg::geo::CurvatureKappaZ(mf), m_curvKappaX, m_curvKappaY, g);
+    if (p.curvmode=="low beta")
     {
         dg::blas1::copy( m_curvX, m_curvKappaX);
         dg::blas1::copy( m_curvY, m_curvKappaY);
@@ -364,25 +348,15 @@
         m_dsDIR.set_boundaries( dg::DIR, 0, 0); //ds psi on limiter
     }
     //////////////////////////////Metric///////////////////////////////
-<<<<<<< HEAD
+    dg::transfer( dg::create::volume(g), m_vol3d);
     m_metric=g.metric();
     m_perp_vol_inv = dg::tensor::determinant2d(m_metric);
-=======
-    dg::transfer( dg::create::volume(g), m_vol3d);
-    m_perp_metric=g.metric().perp();
-    dg::SparseElement<container> perp_vol_inv = dg::tensor::determinant(m_perp_metric);
-    dg::tensor::sqrt(perp_vol_inv);
-    if( perp_vol_inv.isSet())
-        m_perp_vol_inv = perp_vol_inv;
-    else
-        m_perp_vol_inv = dg::transfer<container>( dg::evaluate(dg::one, g));
->>>>>>> 3028a27f
 }
 
 template<class Geometry, class IMatrix, class Matrix, class container>
 void Explicit<Geometry, IMatrix, Matrix, container>::initializene( const container& src, container& target)
 {
-    if (p.tau[1] == 0.) {
+    if (m_p.tau[1] == 0.) {
         dg::blas1::copy( src, target); //  ne-1 = N_i -1
     }
     else {
@@ -393,7 +367,7 @@
 }
 
 template<class Geometry, class IMatrix, class Matrix, class container>
-double Explicit<Geometry, IMatrix, Matrix, container>::compute_phi( const std::array<container,2>& y)
+void Explicit<Geometry, IMatrix, Matrix, container>::compute_phi( const std::array<container,2>& y)
 {
     //y[0]:= n_e - 1
     //y[1]:= N_i - 1
@@ -410,7 +384,7 @@
         m_old_gammaN.extrapolate( m_chi);
         std::vector<unsigned> numberG = m_multigrid.direct_solve( m_multi_invgammaN, m_chi, y[1], m_p.eps_gamma);
         m_old_gammaN.update( m_chi);
-        if(  numberG[0] == m_invert_invgamma.get_max())
+        if(  numberG[0] == m_multigrid.max_iter())
             throw dg::Fail( m_p.eps_gamma);
         dg::blas1::axpby( -1., y[0], 1., m_chi, m_chi); //chi= Gamma N_i - n_e
     }
@@ -431,13 +405,13 @@
             throw dg::Fail( m_p.eps_gamma);
     }
     //Compute Psi
-    blas2::symv( m_dxDIR, m_phi[0], m_dxPhi[0]);
-    blas2::symv( m_dyDIR, m_phi[0], m_dyPhi[0]);
-    tensor::multiply2d( m_metric, m_dxPhi[0], m_dyPhi[0], m_omega, m_chi);
+    dg::blas2::symv( m_dxDIR, m_phi[0], m_dxPhi[0]);
+    dg::blas2::symv( m_dyDIR, m_phi[0], m_dyPhi[0]);
+    dg::tensor::multiply2d( m_metric, m_dxPhi[0], m_dyPhi[0], m_omega, m_chi);
     dg::blas1::subroutine( ComputePsi(), m_phi[1], m_dxPhi[0], m_dyPhi[0], m_omega, m_chi, m_binv);
     //m_omega now contains u_E^2; also update derivatives
-    blas2::symv( m_dxDIR, m_phi[1], m_dxPhi[1]);
-    blas2::symv( m_dyDIR, m_phi[1], m_dyPhi[1]);
+    dg::blas2::symv( m_dxDIR, m_phi[1], m_dxPhi[1]);
+    dg::blas2::symv( m_dyDIR, m_phi[1], m_dyPhi[1]);
 }
 
 template<class Geometry, class IMatrix, class Matrix, class container>
@@ -474,7 +448,7 @@
     m_evec[0] = S[0], m_evec[1] = S[1], m_evec[2] = Tperp, m_evec[3] = Tpar[0], m_evec[4] = Tpar[1];
     /////////////////ENERGY DISSIPATION TERMS//////////////////////////////
     // resistive energy (quadratic current)
-    dg::blas1::pointwiseDot(1., m_npe[0], y[1][1], -1., m_npe[0], y[1][0], m_omega); // omega = n_e (U_i - u_e)
+    dg::blas1::pointwiseDot(1., m_npe[0], y[1][1], -1., m_npe[0], y[1][0], 0., m_omega); // omega = n_e (U_i - u_e)
     double Dres = -m_p.c*dg::blas2::dot(m_omega, m_vol3d, m_omega); //- C*(N_e (U_i - U_e))^2
     // energy dissipation through diffusion
     for( unsigned i=0; i<2;i++)
@@ -499,7 +473,7 @@
         dg::blas1::pointwiseDot( m_npe[i], y[1][i], m_omega); // omega = N U
         //Compute parallel dissipation for U
         dg::blas2::symv( m_p.nu_parallel, m_dsDIR, y[1][i], 0., m_lambda);//lambda = nu_parallel Delta_s U
-        Dpar[i+2] = z[i]*p.mu[i]*dg::blas2::dot(omega, w3d, lambda);      //Z*mu*N*U nu_parallel *( Delta_s U)
+        Dpar[i+2] = z[i]*m_p.mu[i]*dg::blas2::dot(m_omega, m_vol3d, m_lambda);      //Z*mu*N*U nu_parallel *( Delta_s U)
         //Compute perp dissipation  for U
         dg::blas2::gemv( m_lapperpDIR, y[1][i], m_lambda);
         dg::blas2::gemv( m_lapperpDIR, m_lambda,m_chi);//Delta^2 U
@@ -519,7 +493,7 @@
                                               m_dxPhi[i], m_dyPhi[i],
                                               m_binv, m_perp_vol_inv,
                                               m_curvX, m_curvY,
-                                              m_curvKappaX, m_curvKappaY, divCurvKappa,
+                                         m_curvKappaX, m_curvKappaY, m_divCurvKappa,
                                               yp[0][i], yp[1][i],
                                               m_p.tau[i], m_p.mu[i]);
 
@@ -546,7 +520,7 @@
     dg::blas1::axpby( 1., m_lambda, 1.0, yp[0][0]);
     dg::blas1::axpby( 1., m_lambda, 1.0, yp[1][1]);
     //add FLR correction to dtNi
-    dg::blas2::gemv( -0.5*p.tau[1]*p.mu[1], m_lapperpN, m_lambda, 1.0, yp[1][1]);
+    dg::blas2::gemv( -0.5*m_p.tau[1]*m_p.mu[1], m_lapperpN, m_lambda, 1.0, yp[1][1]);
 
     timer.toc();
     #ifdef MPI_VERSION
