--- conflicted
+++ resolved
@@ -186,19 +186,11 @@
     dg::blas1::pointwiseDot( chi, binv, chi);
     dg::blas1::pointwiseDot( chi, binv, chi);                   //(\mu_i n_i - \mu_e n_e) /B^2
     pol.set_chi( chi);
-<<<<<<< HEAD
-    dg::blas1::transform( y[1], omega,   dg::PLUS<double>(-1));//omega= Ni-1 
-    unsigned numberg    =  invert_invgamma(invgamma,chi,omega); //omega= Gamma (Ni-1)
-    if( numberg == invert_invgamma.get_max())
-        throw dg::Fail( p.eps_gamma);
-    dg::blas1::transform(  chi, gammani, dg::PLUS<double>(+1));
-    dg::blas1::axpby( -1., y[0], 1.,gammani,chi);                   //chi=  Gamma (n_i-1) +1  - (n_e) = Gamma n_i - n_e
-    unsigned number = invert_pol( pol, phi[0], chi);        //Gamma n_i -ne = -nabla chi nabla phi
-=======
+
     unsigned numberg    =  invert_invgamma(invgamma,chi,y[1]); //omega= Gamma (Ni-1)
     dg::blas1::axpby( -1., y[0], 1.,chi,chi);               //chi=  Gamma (n_i-1) - (n_e-1) = Gamma n_i - n_e
     unsigned number = invert_pol( pol, phi[0], chi);            //Gamma n_i -ne = -nabla chi nabla phi
->>>>>>> c39c4da4
+
     if( number == invert_pol.get_max())
         throw dg::Fail( p.eps_pol);
     return phi[0];
@@ -240,7 +232,7 @@
     //update energetics, 2% of total time
     for(unsigned i=0; i<2; i++)
     {
-        dg::blas1::transform( y[i], npe[i], dg::PLUS<>(+1));
+        dg::blas1::transform( y[i], npe[i], dg::PLUS<>(+1)); //npe = N+1
         dg::blas1::transform( npe[i], logn[i], dg::LN<value_type>());
     }
     mass_ = dg::blas2::dot( one, w3d, y[0] ); //take real ion density which is electron density!!
