--- conflicted
+++ resolved
@@ -1,9 +1,4 @@
-<<<<<<< HEAD
-
-system=vsc
-=======
 system=home # Use as Makefile parameter!
->>>>>>> a23aa649
 device=gpu
 
 INCLUDE = -I../../inc  # other project libraries
