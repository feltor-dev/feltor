#include <iostream>
#include <iomanip>
#include <vector>
#include <sstream>
#include <cmath>

#include <mpi.h> //activate mpi

#include "dg/algorithm.h"
#include "dg/backend/timer.cuh"
#include "dg/backend/xspacelib.cuh"
#include "dg/backend/interpolation.cuh"

#include "netcdf_par.h"
#include "file/read_input.h"
#include "file/nc_utilities.h"

#include "feltor.cuh"

/*
    - the only difference to the feltor_hpc.cu file is that this program 
        uses the MPI backend and
        the parallel netcdf output 
    - pay attention that both the grid dimensions as well as the 
        output dimensions must be divisible by the mpi process numbers
*/

typedef dg::MPI_FieldAligned< dg::CylindricalMPIGrid<dg::MDVec>, dg::IDMatrix,dg::BijectiveComm< dg::iDVec, dg::DVec >, dg::DVec> DFA;
int main( int argc, char* argv[])
{
    ////////////////////////////////setup MPI///////////////////////////////
    int provided;
    MPI_Init_thread( &argc, &argv, MPI_THREAD_FUNNELED, &provided);
    if( provided != MPI_THREAD_FUNNELED)
    {
        std::cerr << "wrong mpi-thread environment provided!\n";
        return -1;
    }
    int periods[3] = {false, false, true}; //non-, non-, periodic
    int rank, size;
    MPI_Comm_rank( MPI_COMM_WORLD, &rank);
    MPI_Comm_size( MPI_COMM_WORLD, &size);
#if THRUST_DEVICE_SYSTEM==THRUST_DEVICE_SYSTEM_CUDA
    int num_devices=0;
    cudaGetDeviceCount(&num_devices);
    if(num_devices==0){std::cerr << "No CUDA capable devices found"<<std::endl; return -1;}
    int device = rank % num_devices; //assume # of gpus/node is fixed
    cudaSetDevice( device);
#endif//cuda
    int np[3];
    if(rank==0)
    {
        std::cin>> np[0] >> np[1] >>np[2];
        std::cout << "Computing with "<<np[0]<<" x "<<np[1]<<" x "<<np[2] << " = "<<size<<std::endl;
        assert( size == np[0]*np[1]*np[2]);
    }
    MPI_Bcast( np, 3, MPI_INT, 0, MPI_COMM_WORLD);
    MPI_Comm comm;
    MPI_Cart_create( MPI_COMM_WORLD, 3, np, periods, true, &comm);
    ////////////////////////Parameter initialisation//////////////////////////
    std::vector<double> v,v3;
    std::string input, geom;
    if( argc != 4)
    {
        if(rank==0)std::cerr << "ERROR: Wrong number of arguments!\nUsage: "<< argv[0]<<" [inputfile] [geomfile] [outputfile]\n";
        return -1;
    }
    else 
    {
        try{
            input = file::read_file( argv[1]);
            geom = file::read_file( argv[2]);
            v = file::read_input( argv[1]);
            v3 = file::read_input( argv[2]); 
        }catch( toefl::Message& m){
            if(rank==0)m.display();
            if(rank==0) std::cout << input << std::endl;
            if(rank==0) std::cout << geom << std::endl;
            return -1;
        }
    }
    const eule::Parameters p( v);
    if(rank==0) p.display( std::cout);
    const solovev::GeomParameters gp(v3);
    if(rank==0) gp.display( std::cout);
    ////////////////////////////////set up computations///////////////////////////
    
    double Rmin=gp.R_0-p.boxscaleRm*gp.a;
    double Zmin=-p.boxscaleZm*gp.a*gp.elongation;
    double Rmax=gp.R_0+p.boxscaleRp*gp.a; 
    double Zmax=p.boxscaleZp*gp.a*gp.elongation;
    //Make grids
     dg::CylindricalMPIGrid<dg::MDVec> grid( Rmin,Rmax, Zmin,Zmax, 0, 2.*M_PI, p.n, p.Nx, p.Ny, p.Nz, p.bc, p.bc, dg::PER, comm);  
     dg::CylindricalMPIGrid<dg::MDVec> grid_out( Rmin,Rmax, Zmin,Zmax, 0, 2.*M_PI, p.n_out, p.Nx_out, p.Ny_out, p.Nz_out, p.bc, p.bc, dg::PER, comm);  
     
    //create RHS 
    if(rank==0)std::cout << "Constructing Feltor...\n";
    eule::Feltor<dg::CylindricalMPIGrid<dg::MDVec>, dg::DS<DFA, dg::MDMatrix, dg::MDVec>, dg::MDMatrix, dg::MDVec> feltor( grid, p, gp); //initialize before rolkar!
    if(rank==0)std::cout << "Constructing Rolkar...\n";
    eule::Rolkar< dg::CylindricalMPIGrid<dg::MDVec>, dg::DS<DFA, dg::MDMatrix, dg::MDVec>, dg::MDMatrix, dg::MDVec > rolkar( grid, p, gp, feltor.ds(), feltor.dsDIR());
    if(rank==0)std::cout << "Done!\n";

    /////////////////////The initial field/////////////////////////////////////////
    //background profile
    solovev::Nprofile prof(p.bgprofamp, p.nprofileamp, gp); //initial background profile
    std::vector<dg::MDVec> y0(4, dg::evaluate( prof, grid)), y1(y0); 
    //perturbation 
<<<<<<< HEAD
    dg::GaussianZ gaussianZ( 0, p.sigma_z*M_PI, 1); //modulation along fieldline
=======
    dg::GaussianZ gaussianZ( 0., p.sigma_z*M_PI, 1); //modulation along fieldline
>>>>>>> 7663e7a4
    if( p.mode == 0 || p.mode == 1)
    {
        dg::Gaussian init0( gp.R_0+p.posX*gp.a, p.posY*gp.a, p.sigma, p.sigma, p.amp);
        if( p.mode == 0)
            y1[1] = feltor.ds().fieldaligned().evaluate( init0, gaussianZ, (unsigned)p.Nz/2, 3); //rounds =3 ->2*3-1
        if( p.mode == 1)
            y1[1] = feltor.ds().fieldaligned().evaluate( init0, gaussianZ, (unsigned)p.Nz/2, 1); //rounds =1 ->2*1-1
    }
    if( p.mode == 2)
    {
        dg::BathRZ init0(16,16,p.Nz,Rmin,Zmin, 30.,5.,p.amp);
        y1[1] = feltor.ds().fieldaligned().evaluate( init0, gaussianZ, (unsigned)p.Nz/2, 1); 
    }
    if( p.mode == 3)
    {
        solovev::ZonalFlow init0(p.amp, p.k_psi, gp);
        y1[1] = feltor.ds().fieldaligned().evaluate( init0, gaussianZ, (unsigned)p.Nz/2, 1); 
    }
    dg::blas1::axpby( 1., y1[1], 1., y0[1]); //sum up background and perturbation
    dg::blas1::plus(y0[1], -1); //initialize ni-1
    if( p.mode == 2 || p.mode == 3)
    {
        dg::MDVec damping = dg::evaluate( solovev::GaussianProfXDamping( gp), grid);
        dg::blas1::pointwiseDot(damping, y0[1], y0[1]); //damp with gaussprofdamp
    }
    feltor.initializene( y0[1], y0[0]);    
    dg::blas1::axpby( 0., y0[2], 0., y0[2]); //set Ue = 0
    dg::blas1::axpby( 0., y0[3], 0., y0[3]); //set Ui = 0
    
    dg::Karniadakis< std::vector<dg::MDVec> > karniadakis( y0, y0[0].size(), p.eps_time);
    karniadakis.init( feltor, rolkar, y0, p.dt);
    /////////////////////////////set up netcdf/////////////////////////////////
    file::NC_Error_Handle err;
    int ncid;
    MPI_Info info = MPI_INFO_NULL;
    err = nc_create_par( argv[3], NC_NETCDF4|NC_MPIIO|NC_CLOBBER, comm, info, &ncid); //MPI ON
//  err = nc_create( argv[3],NC_NETCDF4|NC_CLOBBER, &ncid);//MPI OFF

    err = nc_put_att_text( ncid, NC_GLOBAL, "inputfile", input.size(), input.data());
    err = nc_put_att_text( ncid, NC_GLOBAL, "geomfile",  geom.size(), geom.data());
    int dimids[4], tvarID;
    {
        err = file::define_dimensions( ncid, dimids, &tvarID, grid_out.global());
        solovev::FieldR fieldR(gp);
        solovev::FieldZ fieldZ(gp);
        solovev::FieldP fieldP(gp);
        dg::HVec vecR = dg::evaluate( fieldR, grid_out.global());
        dg::HVec vecZ = dg::evaluate( fieldZ, grid_out.global());
        dg::HVec vecP = dg::evaluate( fieldP, grid_out.global());
        int vecID[3];
        err = nc_def_var( ncid, "BR", NC_DOUBLE, 3, &dimids[1], &vecID[0]);
        err = nc_def_var( ncid, "BZ", NC_DOUBLE, 3, &dimids[1], &vecID[1]);
        err = nc_def_var( ncid, "BP", NC_DOUBLE, 3, &dimids[1], &vecID[2]);
        err = nc_enddef( ncid);
        err = nc_put_var_double( ncid, vecID[0], vecR.data());
        err = nc_put_var_double( ncid, vecID[1], vecZ.data());
        err = nc_put_var_double( ncid, vecID[2], vecP.data());
        err = nc_redef(ncid);
    }

    //field IDs 
    std::string names[5] = {"electrons", "ions", "Ue", "Ui", "potential"}; 
    int dataIDs[5]; //VARIABLE IDS
    for( unsigned i=0; i<5; i++)
        err = nc_def_var( ncid, names[i].data(), NC_DOUBLE, 4, dimids, &dataIDs[i]);
    //energy IDs 
    int EtimeID, EtimevarID;
    err = file::define_time( ncid, "energy_time", &EtimeID, &EtimevarID);
    int energyID, massID, energyIDs[5], dissID, alignedID, dEdtID, accuracyID;
    err = nc_def_var( ncid, "energy",   NC_DOUBLE, 1, &EtimeID, &energyID);
    err = nc_def_var( ncid, "mass",   NC_DOUBLE, 1, &EtimeID, &massID);
    std::string energies[5] = {"Se", "Si", "Uperp", "Upare", "Upari"}; 
    for( unsigned i=0; i<5; i++)
        err = nc_def_var( ncid, energies[i].data(), NC_DOUBLE, 1, &EtimeID, &energyIDs[i]);
    err = nc_def_var( ncid, "dissipation",   NC_DOUBLE, 1, &EtimeID, &dissID);
    err = nc_def_var( ncid, "alignment",   NC_DOUBLE, 1, &EtimeID, &alignedID);
    err = nc_def_var( ncid, "dEdt",     NC_DOUBLE, 1, &EtimeID, &dEdtID);
    err = nc_def_var( ncid, "accuracy", NC_DOUBLE, 1, &EtimeID, &accuracyID);
    //probe vars definition
    int NepID,phipID;
    err = nc_def_var( ncid, "Ne_p",     NC_DOUBLE, 1, &EtimeID, &NepID);
    err = nc_def_var( ncid, "phi_p",    NC_DOUBLE, 1, &EtimeID, &phipID);  
    for(unsigned i=0; i<5; i++)
    {
        err = nc_var_par_access( ncid, energyIDs[i], NC_COLLECTIVE);
        err = nc_var_par_access( ncid, dataIDs[i], NC_COLLECTIVE);
    }
    err = nc_var_par_access( ncid, tvarID, NC_COLLECTIVE);
    err = nc_var_par_access( ncid, EtimevarID, NC_COLLECTIVE);
    err = nc_var_par_access( ncid, energyID, NC_COLLECTIVE);
    err = nc_var_par_access( ncid, massID, NC_COLLECTIVE);
    err = nc_var_par_access( ncid, dissID, NC_COLLECTIVE);
    err = nc_var_par_access( ncid, alignedID, NC_COLLECTIVE);
    err = nc_var_par_access( ncid, dEdtID, NC_COLLECTIVE);
    err = nc_var_par_access( ncid, accuracyID, NC_COLLECTIVE);
    err = nc_var_par_access( ncid, NepID, NC_COLLECTIVE);
    err = nc_var_par_access( ncid, phipID, NC_COLLECTIVE);
    err = nc_enddef(ncid);
    ///////////////////////////////////PROBE//////////////////////////////
    const dg::HVec Xprobe(1,gp.R_0+p.boxscaleRp*gp.a);
    const dg::HVec Zprobe(1,0.);
    const dg::HVec Phiprobe(1,M_PI);
    dg::IDMatrix probeinterp;
    int probeRANK = grid.pidOf( Xprobe[0], Zprobe[0], Phiprobe[0]);
    if(rank==probeRANK)
        probeinterp=dg::create::interpolation( Xprobe,Zprobe,Phiprobe,grid.local(), dg::NEU);
    dg::DVec probevalue(1,0.);  
    ///////////////////////////first output/////////////////////////////////
    if(rank==0)std::cout << "First output ... \n";
    int dims[3],  coords[3];
    MPI_Cart_get( comm, 3, dims, periods, coords);
    size_t count[4] = {1, grid_out.Nz(), grid_out.n()*(grid_out.Ny()), grid_out.n()*(grid_out.Nx())};
    size_t start[4] = {0, coords[2]*count[1], coords[1]*count[2], coords[0]*count[3]};
    dg::MDVec transfer( dg::evaluate(dg::zero, grid));
    dg::DVec transferD( dg::evaluate(dg::zero, grid_out.local()));
    dg::HVec transferH( dg::evaluate(dg::zero, grid_out.local()));
    dg::IDMatrix interpolate = dg::create::interpolation( grid_out.local(), grid.local()); //create local interpolation matrix
    for( unsigned i=0; i<4; i++)
    {
        dg::blas2::gemv( interpolate, y0[i].data(), transferD);
        dg::blas1::transfer( transferD, transferH);
        err = nc_put_vara_double( ncid, dataIDs[i], start, count, transferH.data() );
    }
    transfer = feltor.potential()[0];
    dg::blas2::gemv( interpolate, transfer.data(), transferD);
    dg::blas1::transfer( transferD, transferH);
    err = nc_put_vara_double( ncid, dataIDs[4], start, count, transferH.data());
    double time = 0;
    err = nc_put_vara_double( ncid, tvarID, start, count, &time);
    err = nc_put_vara_double( ncid, EtimevarID, start, count, &time);

    size_t Estart[] = {0};
    size_t Ecount[] = {1};
    double energy0 = feltor.energy(), mass0 = feltor.mass(), E0 = energy0, mass = mass0, E1 = 0.0, dEdt = 0., diss = 0., aligned=0, accuracy=0.;
    std::vector<double> evec = feltor.energy_vector();
    err = nc_put_vara_double( ncid, energyID, Estart, Ecount, &energy0);
    err = nc_put_vara_double( ncid, massID,   Estart, Ecount, &mass0);
    for( unsigned i=0; i<5; i++)
        err = nc_put_vara_double( ncid, energyIDs[i], Estart, Ecount, &evec[i]);

    err = nc_put_vara_double( ncid, dissID,     Estart, Ecount,&diss);
    err = nc_put_vara_double( ncid, alignedID,  Estart, Ecount,&aligned);
    err = nc_put_vara_double( ncid, dEdtID,     Estart, Ecount,&dEdt);
    err = nc_put_vara_double( ncid, accuracyID, Estart, Ecount,&accuracy);
    //probe
    double Nep=0, phip=0;
    if(rank==probeRANK) {
        dg::blas2::gemv(probeinterp,y0[0].data(),probevalue);
        Nep=probevalue[0] ;
        dg::blas2::gemv(probeinterp,feltor.potential()[0].data(),probevalue);
        phip=probevalue[0] ;
    }
    MPI_Bcast( &Nep,1 , MPI_DOUBLE, probeRANK, grid.communicator());
    MPI_Bcast( &phip,1 , MPI_DOUBLE, probeRANK, grid.communicator());
    err = nc_put_vara_double( ncid, NepID,      Estart, Ecount,&Nep);
    err = nc_put_vara_double( ncid, phipID,     Estart, Ecount,&phip);
    if(rank==0)std::cout << "First write successful!\n";
    ///////////////////////////////////////Timeloop/////////////////////////////////
    dg::Timer t;
    t.tic();
#ifdef DG_BENCHMARK
    unsigned step = 0;
#endif //DG_BENCHMARK
    for( unsigned i=1; i<=p.maxout; i++)
    {

#ifdef DG_BENCHMARK
        dg::Timer ti;
        ti.tic();
#endif//DG_BENCHMARK
        for( unsigned j=0; j<p.itstp; j++)
        {
            try{ karniadakis( feltor, rolkar, y0);}
            catch( dg::Fail& fail) { 
                if(rank==0)std::cerr << "CG failed to converge to "<<fail.epsilon()<<"\n";
                if(rank==0)std::cerr << "Does Simulation respect CFL condition?"<<std::endl;
                err = nc_close(ncid);
                MPI_Finalize();
                return -1;
            }
            step++;
            time+=p.dt;
            Estart[0] = step;
            E1 = feltor.energy(), mass = feltor.mass(), diss = feltor.energy_diffusion();
            dEdt = (E1 - E0)/p.dt; 
            E0 = E1;
            accuracy = 2.*fabs( (dEdt-diss)/(dEdt + diss));
            evec = feltor.energy_vector();
            err = nc_put_vara_double( ncid, EtimevarID, Estart, Ecount, &time);
            err = nc_put_vara_double( ncid, energyID, Estart, Ecount, &E1);
            err = nc_put_vara_double( ncid, massID,   Estart, Ecount, &mass);
            for( unsigned i=0; i<5; i++)
                err = nc_put_vara_double( ncid, energyIDs[i], Estart, Ecount, &evec[i]);
            err = nc_put_vara_double( ncid, dissID,     Estart, Ecount,&diss);
            err = nc_put_vara_double( ncid, alignedID,  Estart, Ecount,&aligned);
            err = nc_put_vara_double( ncid, dEdtID,     Estart, Ecount,&dEdt);
            err = nc_put_vara_double( ncid, accuracyID, Estart, Ecount,&accuracy);
            if(rank==probeRANK)
            {
                dg::blas2::gemv(probeinterp,y0[0].data(),probevalue);
                Nep= probevalue[0] ;
                dg::blas2::gemv(probeinterp,feltor.potential()[0].data(),probevalue);
                phip=probevalue[0] ;
            }
            MPI_Bcast( &Nep, 1 ,MPI_DOUBLE, probeRANK, grid.communicator());
            MPI_Bcast( &phip,1 ,MPI_DOUBLE, probeRANK, grid.communicator());
            err = nc_put_vara_double( ncid, NepID,      Estart, Ecount,&Nep);
            err = nc_put_vara_double( ncid, phipID,     Estart, Ecount,&phip);
            if(rank==0)std::cout << "(m_tot-m_0)/m_0: "<< (feltor.mass()-mass0)/mass0<<"\t";
            if(rank==0)std::cout << "(E_tot-E_0)/E_0: "<< (E1-energy0)/energy0<<"\t";
            if(rank==0)std::cout <<" d E/dt = " << dEdt <<" Lambda = " << diss << " -> Accuracy: "<< accuracy << "\n";
        }
#ifdef DG_BENCHMARK
        ti.toc();
        if(rank==0)std::cout << "\n\t Step "<<step <<" of "<<p.itstp*p.maxout <<" at time "<<time;
        if(rank==0)std::cout << "\n\t Average time for one step: "<<ti.diff()/(double)p.itstp<<"s";
        ti.tic();
#endif//DG_BENCHMARK
        //err = nc_open_par( argv[3], NC_WRITE|NC_MPIIO, comm, info, &ncid); //dont do it
        //////////////////////////write fields////////////////////////
        start[0] = i;
        for( unsigned j=0; j<4; j++)
        {
            dg::blas2::gemv( interpolate, y0[j].data(), transferD);
            dg::blas1::transfer( transferD, transferH);
            err = nc_put_vara_double( ncid, dataIDs[j], start, count, transferH.data());
        }
        transfer = feltor.potential()[0];
        dg::blas2::gemv( interpolate, transfer.data(), transferD);
        dg::blas1::transfer( transferD, transferH);
        err = nc_put_vara_double( ncid, dataIDs[4], start, count, transferH.data() );
        err = nc_put_vara_double( ncid, tvarID, start, count, &time);

        //err = nc_close(ncid); DONT DO IT!
#ifdef DG_BENCHMARK
        ti.toc();
        if(rank==0)std::cout << "\n\t Time for output: "<<ti.diff()<<"s\n\n"<<std::flush;
#endif//DG_BENCHMARK
    }
    t.toc(); 
    unsigned hour = (unsigned)floor(t.diff()/3600);
    unsigned minute = (unsigned)floor( (t.diff() - hour*3600)/60);
    double second = t.diff() - hour*3600 - minute*60;
    if(rank==0)std::cout << std::fixed << std::setprecision(2) <<std::setfill('0');
    if(rank==0)std::cout <<"Computation Time \t"<<hour<<":"<<std::setw(2)<<minute<<":"<<second<<"\n";
    if(rank==0)std::cout <<"which is         \t"<<t.diff()/p.itstp/p.maxout<<"s/step\n";
    err = nc_close(ncid);
    MPI_Finalize();

    return 0;

}<|MERGE_RESOLUTION|>--- conflicted
+++ resolved
@@ -105,11 +105,7 @@
     solovev::Nprofile prof(p.bgprofamp, p.nprofileamp, gp); //initial background profile
     std::vector<dg::MDVec> y0(4, dg::evaluate( prof, grid)), y1(y0); 
     //perturbation 
-<<<<<<< HEAD
-    dg::GaussianZ gaussianZ( 0, p.sigma_z*M_PI, 1); //modulation along fieldline
-=======
     dg::GaussianZ gaussianZ( 0., p.sigma_z*M_PI, 1); //modulation along fieldline
->>>>>>> 7663e7a4
     if( p.mode == 0 || p.mode == 1)
     {
         dg::Gaussian init0( gp.R_0+p.posX*gp.a, p.posY*gp.a, p.sigma, p.sigma, p.amp);
