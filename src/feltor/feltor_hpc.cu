--- conflicted
+++ resolved
@@ -88,13 +88,8 @@
     //dg::CONSTANT gaussianZ( 1.);
     dg::GaussianZ gaussianZ( M_PI, p.sigma_z*M_PI, 1);
     y1[1] = feltor.dz().evaluate( init0, gaussianZ, (unsigned)p.Nz/2, 3); //rounds =3 ->3*2-1
-<<<<<<< HEAD
-//     y1[2] = dg::evaluate( gaussianZ, grid);
-//     dg::blas1::pointwiseDot( y1[1], y1[2], y1[1]);
-    //no field aligning
-=======
+
     //no field aligning (use 2D Feltor instead!!)
->>>>>>> 8f07778c
     //y1[1] = dg::evaluate( init0, grid);
     
     dg::blas1::axpby( 1., y1[1], 1., y0[1]); //initialize ni
