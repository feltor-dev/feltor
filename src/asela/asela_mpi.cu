--- conflicted
+++ resolved
@@ -89,16 +89,10 @@
     double Zmin=-p.boxscaleZm*gp.a*gp.elongation;
     double Rmax=gp.R_0+p.boxscaleRp*gp.a; 
     double Zmax=p.boxscaleZp*gp.a*gp.elongation;
-<<<<<<< HEAD
     //Make grids
      dg::CylindricalMPIGrid<dg::MDVec> grid( Rmin,Rmax, Zmin,Zmax, 0, 2.*M_PI, p.n, p.Nx, p.Ny, p.Nz, p.bc, p.bc, dg::PER, comm);  
      dg::CylindricalMPIGrid<dg::MDVec> grid_out( Rmin,Rmax, Zmin,Zmax, 0, 2.*M_PI, p.n_out, p.Nx_out, p.Ny_out, p.Nz_out, p.bc, p.bc, dg::PER, comm);  
-=======
-   
-    //Make grids: both the dimensions of grid and grid_out must be dividable by the mpi process numbers in that direction
-    dg::MPIGrid3d grid( Rmin,Rmax, Zmin,Zmax, 0, 2.*M_PI, p.n, p.Nx, p.Ny, p.Nz, dg::DIR, dg::DIR, dg::PER, dg::cylindrical, comm);  
-    dg::MPIGrid3d grid_out( Rmin,Rmax, Zmin,Zmax, 0, 2.*M_PI, p.n_out, p.Nx_out, p.Ny_out, p.Nz_out, dg::DIR, dg::DIR, dg::PER, dg::cylindrical, comm);  
->>>>>>> de19e28d
+
      
     //create RHS 
     if(rank==0)std::cout << "Constructing Asela...\n";
@@ -157,14 +151,8 @@
     err = nc_put_att_text( ncid, NC_GLOBAL, "geomfile",  geom.size(), geom.data());
     int dimids[4], tvarID;
     {
-<<<<<<< HEAD
         err = file::define_dimensions( ncid, dimids, &tvarID, grid_out.global());
-=======
-        dg::Grid3d global_grid_out( Rmin,Rmax, Zmin,Zmax, 0, 2.*M_PI, p.n_out, p.Nx_out, p.Ny_out, p.Nz_out);  
-        err = file::define_dimensions( ncid, dimids, &tvarID, global_grid_out);
-
-
->>>>>>> de19e28d
+
         solovev::FieldR fieldR(gp);
         solovev::FieldZ fieldZ(gp);
         solovev::FieldP fieldP(gp);
