--- conflicted
+++ resolved
@@ -23,14 +23,8 @@
     try{ 
         if( argc==1)
         {
-<<<<<<< HEAD
             v = file::read_input( "../feltor/input.txt");
             v2 = file::read_input( "geometry_params.txt"); 
-=======
-            v = file::read_input( "./geometry_params.txt"); 
-            v2 = file::read_input( "../feltor/input.txt");
->>>>>>> 6e8123f8
-
         }
         else
         {
@@ -49,14 +43,11 @@
     const solovev::GeomParameters gp(v2);
     p.display( std::cout);
     gp.display( std::cout);
-<<<<<<< HEAD
     n = p.n, Nx = p.Nx, Ny = p.Ny;
-=======
     double Rmin=gp.R_0-p.boxscale*gp.a;
     double Zmin=-p.boxscale*gp.a*gp.elongation;
     double Rmax=gp.R_0+p.boxscale*gp.a; 
     double Zmax=p.boxscale*gp.a*gp.elongation;
->>>>>>> 6e8123f8
 
     //construct all geometry quantities
     solovev::Psip psip(gp.R_0,gp.A,gp.c);
