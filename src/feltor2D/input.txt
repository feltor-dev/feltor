
                * Input-File for "FELTOR" *
                ---------------------------


@-----------------------------Space and Time discretization------------
1)  n  (# of x,y-polynomials)            =  3      (3)
<<<<<<< HEAD
2)  nx (grid points in x)                =   60 (192)
3)  ny (grid points in y)                =   60 (192) 
4)  nz (grid points in z)                =   25 (1)
5)  dt (time step in units c_s/rho_s)    =   5e-2(0.01)
=======
2)  nx (grid points in x)                =   50 (192)
3)  ny (grid points in y)                =   64 (192) 
4)  nz (grid points in z)                =   21  (1)
5)  dt (time step in units c_s/rho_s)    =   1e-2(0.01)
>>>>>>> 37a8796a

----------------------------------Output parameters--------------------
6)  n_out (# of x-y polynomials in output)  =  3
7)  nx_out (# grid points in output field)  =  50 
8)  ny_out (# grid points in output field)  =  50
9)  nz_out (# grid points in output field)  =  1
10) itstp  (steps between outputs)          =  10  (5)
11) total # of outputs (excluding first)    =  10000

-------------------------Algorithmic parameters------------------------
12)  eps_pol (stop for polarisation)        =   1e-4 (1e-6)
13)  eps_max (stop for induction)           =   0.0 (1e-6)
14)  eps_gamma (stop for Gamma CG)          =   1e-6 (1e-8)
15)  eps_time ( stop for time inversion )   =   1e-12 
-------------------------Physical parameters----------------------------
16) mu_e (-m_e/m_i)                         = -0.000544617 (-0.000544617,-0.000272121,-0.000181372 )
17) tau (Ti/Te)                             =  0.0    (0.0)
18) beta_e0                                 =  0.0  (1e-4)
19) nu_perp                                 =  1e-3 
20) nu_parallel  (viscosity)                =  0e-2    (0.001)
21) para resistivity (c)                    =  1e-4   (3e-5 gives a drift wave)

------------------------Initial perturbation parameters---------------------
22) amp (blob amplitude)                    =  0.1    (1.0)
23) sigma (blob variance in units of rho_s) =  2.0     (10)
24) x-position ( in units of a)             =  0.2   (0.4)
25) y-position ( in units of a)             =  0.00   (0.5)
26) sigma_z (variance in units of R_0)      =  0.5       (12.5 for oo)
27) k_psi (zonal modes)                     =  1.0   
28) Profile amplitude                       =  2.5  (peak amplitude)
29) Background Prof amplitude               =  1.   (density on the boundary)
----------------------------------Miscellaneous----------------------------
30) particle source amplitude               =  0.0
31) boxscale (1<bs<R0/a)                    =  1.05 (a little larger than 1)
32) boxlimiterscale (1<bs<R0/a)             =  1.1 (a little larger than 1)

@ ------------------------------------------------------------<|MERGE_RESOLUTION|>--- conflicted
+++ resolved
@@ -4,32 +4,26 @@
 
 
 @-----------------------------Space and Time discretization------------
-1)  n  (# of x,y-polynomials)            =  3      (3)
-<<<<<<< HEAD
-2)  nx (grid points in x)                =   60 (192)
-3)  ny (grid points in y)                =   60 (192) 
-4)  nz (grid points in z)                =   25 (1)
-5)  dt (time step in units c_s/rho_s)    =   5e-2(0.01)
-=======
-2)  nx (grid points in x)                =   50 (192)
-3)  ny (grid points in y)                =   64 (192) 
-4)  nz (grid points in z)                =   21  (1)
+1)  n  (# of x,y-polynomials)            =   3      (3)
+2)  nx (grid points in x)                =   70 (192)
+3)  ny (grid points in y)                =   70 (192) 
+4)  nz (grid points in z)                =   20 (1)
 5)  dt (time step in units c_s/rho_s)    =   1e-2(0.01)
->>>>>>> 37a8796a
+
 
 ----------------------------------Output parameters--------------------
 6)  n_out (# of x-y polynomials in output)  =  3
-7)  nx_out (# grid points in output field)  =  50 
-8)  ny_out (# grid points in output field)  =  50
-9)  nz_out (# grid points in output field)  =  1
+7)  nx_out (# grid points in output field)  =  70 
+8)  ny_out (# grid points in output field)  =  70
+9)  nz_out (# grid points in output field)  =  13
 10) itstp  (steps between outputs)          =  10  (5)
 11) total # of outputs (excluding first)    =  10000
 
 -------------------------Algorithmic parameters------------------------
-12)  eps_pol (stop for polarisation)        =   1e-4 (1e-6)
+12)  eps_pol (stop for polarisation)        =   1e-3 (1e-6)
 13)  eps_max (stop for induction)           =   0.0 (1e-6)
-14)  eps_gamma (stop for Gamma CG)          =   1e-6 (1e-8)
-15)  eps_time ( stop for time inversion )   =   1e-12 
+14)  eps_gamma (stop for Gamma CG)          =   1e-1 (1e-8)
+15)  eps_time ( stop for time inversion )   =   1e-9 
 -------------------------Physical parameters----------------------------
 16) mu_e (-m_e/m_i)                         = -0.000544617 (-0.000544617,-0.000272121,-0.000181372 )
 17) tau (Ti/Te)                             =  0.0    (0.0)
@@ -39,17 +33,17 @@
 21) para resistivity (c)                    =  1e-4   (3e-5 gives a drift wave)
 
 ------------------------Initial perturbation parameters---------------------
-22) amp (blob amplitude)                    =  0.1    (1.0)
+22) amp (blob amplitude)                    =  0.5    (1.0)
 23) sigma (blob variance in units of rho_s) =  2.0     (10)
 24) x-position ( in units of a)             =  0.2   (0.4)
 25) y-position ( in units of a)             =  0.00   (0.5)
 26) sigma_z (variance in units of R_0)      =  0.5       (12.5 for oo)
 27) k_psi (zonal modes)                     =  1.0   
-28) Profile amplitude                       =  2.5  (peak amplitude)
+28) Profile amplitude                       =  0.0  (peak amplitude)
 29) Background Prof amplitude               =  1.   (density on the boundary)
 ----------------------------------Miscellaneous----------------------------
 30) particle source amplitude               =  0.0
-31) boxscale (1<bs<R0/a)                    =  1.05 (a little larger than 1)
+31) boxscale (1<bs<R0/a)                    =  1.1 (a little larger than 1)
 32) boxlimiterscale (1<bs<R0/a)             =  1.1 (a little larger than 1)
 
 @ ------------------------------------------------------------