--- conflicted
+++ resolved
@@ -11,70 +11,11 @@
     const dg::x::CartesianGrid2d& grid, const asela::Parameters& p,
     dg::file::error mode, Json::Value js)
 {
-<<<<<<< HEAD
-    { "zero",
-        []( Asela<dg::x::CartesianGrid2d, dg::x::DMatrix, dg::x::DVec>& f,
-            const dg::x::CartesianGrid2d& grid, const asela::Parameters& p,
-            const Json::Value& js, enum dg::file::error mode)
-        {
-            std::array<std::array<dg::x::DVec,2>,2> y0;
-            y0[0][0] = y0[0][1] = y0[1][0] = y0[1][1] =
-                dg::construct<dg::x::DVec>(dg::evaluate( dg::zero, grid));
-            return y0;
-        }
-    },
-    { "harris",
-        []( Asela<dg::x::CartesianGrid2d, dg::x::DMatrix, dg::x::DVec>& f,
-            const dg::x::CartesianGrid2d& grid, const asela::Parameters& p,
-            const Json::Value& js, enum dg::file::error mode)
-        {
-            double amp0 = dg::file::get( mode, js, "init", "amplitude0", 1e-1).asDouble();
-            double amp1 = dg::file::get( mode, js, "init", "amplitude1", 1e-5).asDouble();
-            double mY  = dg::file::get( mode, js, "init", "my", 1).asDouble();
-            std::array<std::array<dg::x::DVec,2>,2> y0;
-            y0[0][0] = y0[0][1] = y0[1][0] = y0[1][1] =
-                dg::construct<dg::x::DVec>(dg::evaluate( dg::zero, grid));
-            double kx = 2.*M_PI/p.lxhalf, ky = mY*M_PI/p.lyhalf;
-            double kxp = M_PI/p.lxhalf/2.;
-            dg::x::DVec apar = dg::evaluate( [=](double x, double y){ return
-                cos(kxp*x)*( amp0/cosh(kx*x)/cosh(kx*x) - amp1*cos( ky*y));
-                }, grid);
-            //cos 
-            f.compute_lapM( -1./p.beta, apar, 0., y0[1][0]);
-            dg::blas1::axpby(1., y0[1][0], 1./p.mu[0], apar, y0[1][0]);
-            // if we include Gamma A again we must take care here
-            dg::blas1::axpby(1./p.mu[1], apar, 0.0, y0[1][1]);
-            return y0;
-        }
-    },
-    { "island",
-        []( Asela<dg::x::CartesianGrid2d, dg::x::DMatrix, dg::x::DVec>& f,
-            const dg::x::CartesianGrid2d& grid, const asela::Parameters& p,
-            const Json::Value& js, enum dg::file::error mode)
-        {
-            double amp1 = dg::file::get( mode, js, "init", "amplitude1", 1e-5).asDouble();
-            double mY  = dg::file::get( mode, js, "init", "my", 1).asDouble();
-            std::array<std::array<dg::x::DVec,2>,2> y0;
-            y0[0][0] = y0[0][1] = y0[1][0] = y0[1][1] =
-                dg::construct<dg::x::DVec>(dg::evaluate( dg::zero, grid));
-            double kx = 2.*M_PI/p.lxhalf, ky = mY*M_PI/p.lyhalf;
-            double kxp = M_PI/p.lxhalf/2.;
-            dg::x::DVec apar = dg::evaluate( [=](double x, double y){ return
-                cos(kxp*x)*( 1./kx*log( cosh(kx*x) + 0.2*cos( kx*y) ) - amp1*cos( ky*y));
-                }, grid);
-            f.compute_lapM( -1./p.beta, apar, 0., y0[1][0]);
-            dg::blas1::axpby(1., y0[1][0], 1./p.mu[0], apar, y0[1][0]);
-            // if we include Gamma A again we must take care here
-            dg::blas1::axpby(1./p.mu[1], apar, 0.0, y0[1][1]);
-            return y0;
-        }
-=======
     std::array<std::array<dg::x::DVec,2>,2> y0;
     y0[0][0] = y0[0][1] = y0[1][0] = y0[1][1] =
         dg::construct<dg::x::DVec>(dg::evaluate( dg::zero, grid));
     if( initial== "zero")
     {
->>>>>>> ce591611
     }
     else if( initial== "harris")
     {
