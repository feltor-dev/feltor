#pragma once

#include "dg/algorithm.h"
#include "parameters.h"

// #define APAR
namespace asela
{
///@addtogroup solver
///@{
/**
 * @brief Implicit (perpendicular diffusive) terms for Feltor solver
 *
 \f[
    \begin{align}
     -\nu_\perp\Delta_\perp^2 N \\
     -\nu_\perp\Delta_\perp^2 w 
     -\nu_\parallel \Delta_\parallel N
     -\nu_\parallel \Delta_\parallel w
    \end{align}
\f]
 * @tparam Matrix The Matrix class
 * @tparam container The Vector class 
 * @tparam container The container class
 */
template<class Geometry, class IMatrix, class Matrix, class container>
struct Implicit
{
<<<<<<< HEAD
        /**
     * @brief Construct from parameters
     *
     * @tparam Grid3d three-dimensional grid class 
     * @param g The grid
     * @param p the physics parameters
     * @param gp the geometry parameters
     */
    Implicit( const Geometry& g, asela::Parameters p ):
        p(p),
        LaplacianM_perp  ( g, g.bcx(), g.bcy(), dg::normed, dg::centered)
    {
        dg::blas1::transfer( dg::evaluate( dg::zero, g), temp);
    }
        /**
     * @brief Return implicit terms
     *
     * @param x input vector (x[0] := N_e -1, x[1] := N_i-1, x[2] := w_e, x[3] = w_i)
     * @param y output vector
     */
    void operator()( const std::vector<container>& x, std::vector<container>& y)
=======
    Diffusion( const Geometry& g, double nu, double mue_hat, double mui_hat):
        nu_(nu), mue_hat(mue_hat), mui_hat(mui_hat), 
        w2d_( dg::create::weights(g)), v2d_( dg::create::inv_weights(g)), 
        temp( g.size()), LaplacianM_perp( g, dg::normed)
{ }
    void operator()(double t, const std::vector<container>& x, std::vector<container>& y)
>>>>>>> dd5e3393
    {
        /* x[0] := N_e - 1
           x[1] := N_i - 1
           x[2] := w_e
           x[3] := w_i
        */
        dg::blas1::axpby( 0., x, 0, y);
        for( unsigned i=0; i<2; i++)
        {
            //not linear any more (cannot be written as y = Ax)
            dg::blas2::gemv( LaplacianM_perp, x[i], temp);
            dg::blas2::gemv( LaplacianM_perp, temp, y[i]);
            dg::blas1::scal( y[i], -p.nu_perp);  //  nu_perp lapl_RZ (lapl_RZ N) 
            //dissipation acts on w!
            dg::blas2::gemv( LaplacianM_perp, x[i+2], temp);
            dg::blas2::gemv( LaplacianM_perp, temp, y[i+2]);
            dg::blas1::scal( y[i+2], -p.nu_perp);  //  nu_perp lapl_RZ (lapl_RZ w)  
        }

    }
    /**
     * @brief Return the laplacian with dirichlet BC
     *
     * @return 
     */
    dg::Elliptic<Geometry, Matrix, container>& laplacianM() {return LaplacianM_perp;}

    const container& weights(){return LaplacianM_perp.weights();}
    const container& inv_weights(){return LaplacianM_perp.inv_weights();}
    const container& precond(){return LaplacianM_perp.precond();}
  private:
    const asela::Parameters p;
    container temp;
    dg::Elliptic<Geometry, Matrix, container> LaplacianM_perp;
    
};

/**
 * @brief compute explicit terms
 *
 * @tparam Matrix matrix class to use
 * @tparam container main container to hold the vectors
 * @tparam container class of the weights
 */
template< class Geometry, class IMatrix, class Matrix, class container >
struct Asela
{
    /**
     * @brief Construct from parameters
     *
     * @tparam Grid3d three-dimensional grid class 
     * @param g The grid
     * @param p the physics parameters
     * @param gp the geometry parameters
     */
    Asela( const Geometry& g, asela::Parameters p);
    /**
     * @brief Returns phi and psi that belong to the last solve of the polarization equation
     *
     * In a multistep scheme this corresponds to the point HEAD-1
     * unless energies() is called beforehand, then they always belong to HEAD
     * @return phi[0] is the electron and phi[1] the generalized ion potential
     */
    const std::vector<container>& potential( ) const { return phi;}
<<<<<<< HEAD
    /**
     * @brief Returns Aparallel that belongs to the last solve of the induction equation
     *
     * In a multistep scheme this corresponds to the point HEAD-1
     * unless energies() is called beforehand, then they always belong to HEAD
     * @return Aparallel is parallel vector Potential
     */
    const container& aparallel( ) const { return apar[0];}
    /**
     * @brief Returns U_e and U_i
     * @return u[0] is the electron and u[1] the ion gyro-center velocity
     */
    const std::vector<container>& uparallel( ) const { return u;}
    /**
     * @brief Given N_i-1 initialize N_e -1 such that phi=0
     *
     * @param y N_i -1 
     * @param target N_e -1
     */
    void initializene( const container& y, container& target);
    /**
     * @brief Compute explicit rhs of Feltor equations
     *
     * @param y y[0] := N_e - 1, y[1] := N_i - 1, y[2] := w_e, y[3] := w_i
     * @param yp Result
     */
    void operator()( const std::vector<container>& y, std::vector<container>& yp);
    
    /**
     * @brief \f[ M := \int_V (n_e-1) dV \f]
     *
     * @return mass of plasma contained in volume
     * @note call energies() before use
     */
    double mass( ) {return mass_;}
        /**
     * @brief Do not use! Not implemented yet!
     *
     * @return 0
     */
    double mass_diffusion( ) {return diff_;}
        /**
     * @brief 
     \f[
\begin{align}
 E = \partial_t  \int_V d^3x \left[\frac{1}{2}m_e n_e u_e^2 +\frac{1}{2}m_i N_i U_i^2 + \frac{(\nabla_\perp A_\parallel)^2}{2\mu_0} + \frac{1}{2} m_i N_i\left(\frac{\nabla_\perp\phi}{B}\right)^2 + t_e n_e\ln(n_e)+T_i N_i\ln(N_i)\right] 
\end{align}
\f]
=======
    const container& aparallel( ) const { return apar;}
    void operator()(double t, const std::vector<container>& y, std::vector<container>& yp);
>>>>>>> dd5e3393

     * @return Total energy contained in volume
     * @note call energies() before use
     */
    double energy( ) {return energy_;}
     /**
     * @brief Individual energies
     *
     * @return individual energy terms in total energy
     E[0]=S_e, E[1] = S_i, E[2] = U_E, E[3] = T_pare, E[4] = T_pari
     * @note call energies() before use
     */
    std::vector<double> energy_vector( ) {return evec;}
    /**
     * @brief 
     \f[
     \begin{align}
\sum_z \int_V d^3 x \left[ T(1+\ln N)\Lambda_N + q\psi\Lambda_N + N U\Lambda_U + \frac{1}{2}mU^2\Lambda_N \right] , 
\end{align}
\f]
     * @return Total energy diffusion
     * @note call energies() before use
     */
    double energy_diffusion( ){ return ediff_;}

    
  private:
    //extrapolates and solves for phi[1], then adds square velocity ( omega)
    container& compute_psi( container& potential);
    container& polarisation( const std::vector<container>& y); //solves polarisation equation
    container& induct(const std::vector<container>& y);//solves induction equation
    double add_parallel_dynamics( const std::vector<container>& y, std::vector<container>& yp);

    container chi, omega,lambda;//1d container

    container one;
    container w2d, v2d;
    
    std::vector<container> phi,apar, u, u2, npe, logn,un; //2d container
    std::vector<container> arakawan,arakawau,arakawaun,arakawalogn,arakawaphi,arakawau2; //2d container

    //matrices and solvers
    dg::ArakawaX< Geometry, Matrix, container > arakawa; 
    dg::Elliptic<  Geometry, Matrix, container  > lapperp; //note the host vector    
    
    std::vector<container> multi_chi;
    std::vector<dg::Elliptic<Geometry, Matrix, container> > multi_pol;
    std::vector<dg::Helmholtz<Geometry,  Matrix, container> > multi_maxwell, multi_invgamma; 
    
    dg::Invert<container> invert_maxwell, invert_pol, invert_invgamma;
    dg::MultigridCG2d<Geometry, Matrix, container> multigrid;
    dg::Extrapolation<container> old_phi, old_psi, old_gammaN, old_gammaNW, old_Apar, old_gammaApar;
    
    const asela::Parameters p;

    double mass_, energy_, diff_, ediff_, aligned_;
    std::vector<double> evec;

};
///@}

template<class Grid, class IMatrix, class Matrix, class container>
Asela<Grid, IMatrix, Matrix, container>::Asela( const Grid& g, Parameters p): 
    //////////the arakawa operators ////////////////////////////////////////
    arakawa(g, g.bcx(), g.bcy()), 
    //////////the elliptic and Helmholtz operators//////////////////////////
    lapperp (     g, g.bcx(), g.bcy(),   dg::normed,        dg::centered),
    multigrid( g, 3),
    old_phi( 2, dg::evaluate( dg::zero, g)),old_psi( 2, dg::evaluate( dg::zero, g)), old_gammaN( 2, dg::evaluate( dg::zero, g)), old_gammaNW( 2, dg::evaluate( dg::zero, g)), old_Apar( 2, dg::evaluate( dg::zero, g)), old_gammaApar( 2, dg::evaluate( dg::zero, g)), 
    p(p),  evec(6)
{ 
    ////////////////////////////init temporaries///////////////////
    dg::blas1::transfer( dg::evaluate( dg::zero, g), chi ); 
    dg::blas1::transfer( dg::evaluate( dg::zero, g), omega ); 
    dg::blas1::transfer( dg::evaluate( dg::zero, g), lambda ); 
    dg::blas1::transfer( dg::evaluate( dg::one,  g), one); 
    phi.resize(2);apar.resize(2); phi[0] = phi[1] = apar[0]=apar[1] =  chi;
    npe = logn = u = u2 = un =  phi;
    arakawan = arakawau =  phi;
    arakawau2  = arakawaun = arakawalogn =arakawaphi  = phi;
    //////////////////////////init invert objects///////////////////
    invert_pol.construct(        omega, p.Nx*p.Ny*p.n*p.n, p.eps_pol  ); 
    invert_maxwell.construct(    omega, p.Nx*p.Ny*p.n*p.n, p.eps_maxwell ); 
    invert_invgamma.construct(   omega, p.Nx*p.Ny*p.n*p.n, p.eps_gamma); 
    //////////////////////////////init elliptic and helmholtz operators////////////
    multi_chi = multigrid.project( chi);
    multi_pol.resize(3);
    multi_maxwell.resize(3);
    multi_invgamma.resize(3);
    for( unsigned u=0; u<3; u++)
    {
        multi_pol[u].construct(        multigrid.grids()[u].get(), g.bcx(), g.bcy(), dg::not_normed, dg::centered, p.jfactor);
        multi_maxwell[u].construct(    multigrid.grids()[u].get(), g.bcx(), g.bcy(), 1., dg::centered);
        multi_invgamma[u].construct(   multigrid.grids()[u].get(), g.bcx(), g.bcy(), -0.5*p.tau[1]*p.mu[1], dg::centered);
    }
    //////////////////////////init weights////////////////////////////
    dg::blas1::transfer( dg::create::volume(g),     w2d);
    dg::blas1::transfer( dg::create::inv_volume(g), v2d);
}



//computes and modifies expy!!
template<class Geometry, class IMatrix, class Matrix, class container>
container& Asela<Geometry, IMatrix, Matrix, container>::polarisation( const std::vector<container>& y)
{
    dg::blas1::axpby( p.mu[1], y[1], 0, chi);        //chi =  \mu_i (n_i-1) 
    dg::blas1::plus( chi, p.mu[1]);

    multigrid.project( chi, multi_chi);
    for( unsigned u=0; u<3; u++)
    {
        multi_pol[u].set_chi( multi_chi[u]);
    }

    //Gamma N_i
    if (p.tau[1] == 0.) {
        dg::blas1::axpby( 1., y[1], 0.,chi); //chi = N_i - 1
    } 
    else {
        old_gammaN.extrapolate( chi);
        std::vector<unsigned> numberG = multigrid.direct_solve( multi_invgamma, chi, y[1], p.eps_gamma); //chi= Gamma (Ni-1)
        old_gammaN.update( chi);
        if(  numberG[0] == invert_invgamma.get_max())
            throw dg::Fail( p.eps_gamma);
    }
    //rhs
    dg::blas1::axpby( -1., y[0], 1.,chi,chi);        //chi=  Gamma (n_i-1) - (n_e-1) = Gamma n_i - n_e
    //polarisation
    old_phi.extrapolate( phi[0]);
    std::vector<unsigned> number = multigrid.direct_solve( multi_pol, phi[0], chi, p.eps_pol);
    old_phi.update( phi[0]);
    if(  number[0] == invert_pol.get_max())
        throw dg::Fail( p.eps_pol);   
    return phi[0];
}

<<<<<<< HEAD
template<class Geometry, class IMatrix, class Matrix, class container>
container& Asela<Geometry, IMatrix, Matrix, container>::induct(const std::vector<container>& y)
=======
template< class G, class M, class container>
Explicit< G, M, container>::Explicit( const G& grid, Parameters p ): 
    w2d( dg::create::weights(grid)),
    v2d( dg::create::inv_weights(grid)),
    one( dg::evaluate( dg::one, grid)),
    rho( dg::evaluate( dg::zero, grid)),
    omega(rho), apar(rho),
    phi( 2, rho), expy( phi), arakAN( phi), arakAU( phi), u(phi), 
    arakawa( grid), 
    invert_pol( rho, rho.size(), p.eps_pol),
    invert_maxwell( rho, rho.size(), p.eps_maxwell),
    maxwell( grid),
    pol(     grid), 
    laplaceM ( grid, dg::normed, dg::centered),
    p(p)
{ }

template<class G, class M, class container>
void Explicit< G, M, container>::operator()(double t, const std::vector<container>& y, std::vector<container>& yp) 
>>>>>>> dd5e3393
{

        dg::blas1::axpby( p.beta/p.mu[0], npe[0], 0., chi); //chi = beta/mu_e N_e
        multigrid.project( chi, multi_chi);
        for( unsigned u=0; u<3; u++)
        {
            multi_maxwell[u].set_chi( multi_chi[u]);
        }

        dg::blas1::pointwiseDot( npe[1], y[3], chi);               //chi = N_i w_i
        if (p.tau[1] == 0.) {
            dg::blas1::axpby( 1., chi, 0.,lambda); //lambda = N_i w_i
        } 
        else {
            old_gammaNW.extrapolate( lambda);
            std::vector<unsigned> numberG = multigrid.direct_solve( multi_invgamma, lambda,chi, p.eps_gamma); //lambda= Gamma (Ni wi)
            old_gammaNW.update( lambda);
            if(  numberG[0] == invert_invgamma.get_max())
                throw dg::Fail( p.eps_gamma);
        }
        dg::blas1::pointwiseDot( npe[0], y[2], chi);                 //chi     = n_e w_e
        dg::blas1::axpby( -1.,lambda , 1., chi);  //chi = - Gamma (n_i w_i) + n_e w_e
        //maxwell = (lap_per + beta*( n_e/mu_e)) A_parallel 
        //chi=n_e w_e -Gamma (N_i w_i )
        //induction
        old_Apar.extrapolate( apar[0]);
        std::vector<unsigned> number = multigrid.direct_solve( multi_maxwell, apar[0], chi, p.eps_maxwell);
        old_Apar.update( apar[0]);
        if(  number[0] == invert_maxwell.get_max())
            throw dg::Fail( p.eps_maxwell);  
    return apar[0];
}
template<class Geometry, class IMatrix, class Matrix, class container>
container& Asela<Geometry, IMatrix, Matrix,container>::compute_psi( container& potential)
{
    if (p.tau[1] == 0.) {
        dg::blas1::axpby( 1., potential, 0., phi[1]); 
    } 
    else {
        old_psi.extrapolate( phi[1]);
        std::vector<unsigned> number = multigrid.direct_solve( multi_invgamma, phi[1], potential, p.eps_gamma);
        old_psi.update( phi[1]);
        if(  number[0] == invert_invgamma.get_max())
        throw dg::Fail( p.eps_gamma); 
    }
    arakawa.variation(potential, omega); 
    dg::blas1::axpby( 1., phi[1], -0.5, omega,phi[1]);        
    return phi[1];  
}

template<class Geometry, class IMatrix, class Matrix, class container>
void Asela<Geometry, IMatrix, Matrix, container>::initializene( const container& src, container& target)
{ 
    if (p.tau[1] == 0.) {
        dg::blas1::axpby( 1.,src, 0., target); //  ne-1 = N_i -1
    } 
    else {
        std::vector<unsigned> number = multigrid.direct_solve( multi_invgamma, target,src, p.eps_gamma);  //=ne-1 = Gamma (ni-1)  
        if(  number[0] == invert_invgamma.get_max())
        throw dg::Fail( p.eps_gamma);
    }
}

template<class G, class IMatrix, class M, class V>
double Asela<G, IMatrix, M, V>::add_parallel_dynamics(const  std::vector<V>& y, std::vector<V>& yp)
{
    double z[2]     = {-1.0,1.0};
    double Dperp[4] = {0.0, 0.0,0.0,0.0};
    //Parallel dynamics
    for(unsigned i=0; i<2; i++)
    {
        //compute em ArakawaX bracket of ds_b
        arakawa( apar[i], logn[i], arakawalogn[i]);                     // -[Apar,logN]_RZ
        arakawa( apar[i], u2[i],   arakawau2[i]);                       // -[Apar,U^2]_RZ 
        arakawa( apar[i], un[i],   arakawaun[i]);                       // -[Apar,U N]_RZ 

        dg::blas1::axpby( p.beta, arakawaun[i] ,1., yp[i]);                      // dtN += beta [Apar,U N]_RZ 
        dg::blas1::axpby( p.tau[i]/p.mu[i]*p.beta, arakawalogn[i], 1., yp[2+i]); // dtw += tau beta/mu* [Apar,logN]_RZ
        dg::blas1::axpby( 0.5*p.beta, arakawau2[i], 1., yp[2+i]);                // dtw +=  0.5 beta [Apar,U^2]_RZ 

        
        dg::blas1::axpby(1.,one,1., logn[i] ,chi); //chi = (1+lnN_e)
        dg::blas1::pointwiseDot(u[i],u[i], omega);  
        dg::blas1::axpbypgz(0.5*p.mu[i], omega, 1.0, phi[i], p.tau[i], chi); //chi = (tau (1+lnN_e) + psi + 0.5 mu U^2)
        
        //Compute perp dissipation for N
        dg::blas2::gemv( lapperp, y[i], lambda);
        dg::blas2::gemv( lapperp, lambda, omega);                      //nabla_RZ^4 N
        Dperp[i] = -z[i]* p.nu_perp*dg::blas2::dot(chi, w2d, omega);  

        //Compute perp dissipation  for w
        dg::blas2::gemv( lapperp, y[i+2], lambda);
        dg::blas2::gemv( lapperp, lambda, chi);//nabla_RZ^4 w
        Dperp[i+2] = -z[i]*p.mu[i]*p.nu_perp* dg::blas2::dot(un[i], w2d, chi);

    }
    return Dperp[0]+Dperp[1]+Dperp[2]+Dperp[3];
}

// #endif
template<class Geometry, class IMatrix, class Matrix, class container>
void Asela<Geometry, IMatrix, Matrix, container>::operator()( const std::vector<container>& y, std::vector<container>& yp)
{   
    /*  y[0] := N_e - 1
        y[1] := N_i - 1
        y[2] := w_e =  U_e + beta/mu_e Apar_e
        y[3] := w_i =  U_i + beta/mu_i Apar_i
    */
    
    dg::Timer t;
    t.tic();
    assert( y.size() == 4);
    assert( y.size() == yp.size());
    double z[2]    = {-1.0,1.0};
    double S[2]    = {0.0, 0.0};
    double Tpar[2] = {0.0, 0.0};
    
    //compute phi via polarisation
    phi[0] = polarisation( y); //computes phi and Gamma n_i
    phi[1] = compute_psi( phi[0]); //sets omega = u_E^2
    
    //transform n-1 to n and n to logn
    for(unsigned i=0; i<2; i++)
    {
        dg::blas1::transform( y[i], npe[i], dg::PLUS<>(+1.)); //npe = N+1
        dg::blas1::transform( npe[i], logn[i], dg::LN<double>());
    }
    //compute A_parallel via induction and compute U_e and U_i from it
    if (p.beta!=0.) apar[0] = induct(y); //computes a_par and needs correct npe
    if (p.tau[1] == 0.) {
        dg::blas1::axpby(1.0,apar[0],0.,apar[1]);
    } 
    else {
        old_gammaApar.extrapolate( apar[1]);
        std::vector<unsigned> number = multigrid.direct_solve( multi_invgamma, apar[1], apar[0] , p.eps_gamma);
        old_gammaApar.update( apar[1]);
        if(  number[0] == invert_invgamma.get_max())
            throw dg::Fail( p.eps_gamma); 
    }
    
    //Compute U, U^2  and UN and energies 
    for(unsigned i=0; i<2; i++)
    {
        dg::blas1::axpby( 1., y[i+2], - p.beta/p.mu[i], apar[i], u[i]); // U = w -beta/mu A_G
        dg::blas1::pointwiseDot( u[i], u[i], u2[i]);                    // U^2
        dg::blas1::pointwiseDot( npe[i], u[i], un[i]);                  // UN
        S[i]    = z[i]*p.tau[i]*dg::blas2::dot( logn[i], w2d, npe[i]);  // S = Z tau N logN
        Tpar[i] = 0.5*z[i]*p.mu[i]*dg::blas2::dot( npe[i], w2d, u2[i]); //Tpar = 0.5 Z mu N U^2  
    }
    mass_ = dg::blas2::dot( one, w2d, y[0] ); //take real ion density which is electron density!!
    double Tperp = 0.5*p.mu[1]*dg::blas2::dot( npe[1], w2d, omega);   // Tperp = 0.5 mu_i N_i u_E^2
    arakawa.variation( apar[0], omega); // |nabla_\perp Aparallel|^2 
    double Uapar = 0.5*p.beta*dg::blas2::dot( one, w2d, omega); // Uapar = 0.5 beta |nabla_\perp Aparallel|^2
    energy_ = S[0] + S[1]  + Tperp + Tpar[0] + Tpar[1]; 
    evec[0] = S[0], evec[1] = S[1], evec[2] = Tperp, evec[3] = Tpar[0], evec[4] = Tpar[1]; evec[5] = Uapar;

    for( unsigned i=0; i<2; i++)
    {
        //ExB dynamics
        arakawa( y[i],   phi[i], yp[i]);                         //[N-1,phi]_RZ
        arakawa( y[i+2], phi[i], yp[i+2]);                       //[w,phi]_RZ 
    }    
    //parallel dynamics
    ediff_= add_parallel_dynamics( y, yp); 
 

    t.toc();
    #ifdef MPI_VERSION
        int rank;
        MPI_Comm_rank( MPI_COMM_WORLD, &rank);
        if(rank==0)
    #endif 
    std::cout << "One rhs took "<<t.diff()<<"s\n";
}


///@endcond

} //namespace asela<|MERGE_RESOLUTION|>--- conflicted
+++ resolved
@@ -26,7 +26,6 @@
 template<class Geometry, class IMatrix, class Matrix, class container>
 struct Implicit
 {
-<<<<<<< HEAD
         /**
      * @brief Construct from parameters
      *
@@ -47,15 +46,7 @@
      * @param x input vector (x[0] := N_e -1, x[1] := N_i-1, x[2] := w_e, x[3] = w_i)
      * @param y output vector
      */
-    void operator()( const std::vector<container>& x, std::vector<container>& y)
-=======
-    Diffusion( const Geometry& g, double nu, double mue_hat, double mui_hat):
-        nu_(nu), mue_hat(mue_hat), mui_hat(mui_hat), 
-        w2d_( dg::create::weights(g)), v2d_( dg::create::inv_weights(g)), 
-        temp( g.size()), LaplacianM_perp( g, dg::normed)
-{ }
-    void operator()(double t, const std::vector<container>& x, std::vector<container>& y)
->>>>>>> dd5e3393
+    void operator()( double time,  const std::vector<container>& x, std::vector<container>& y)
     {
         /* x[0] := N_e - 1
            x[1] := N_i - 1
@@ -120,7 +111,7 @@
      * @return phi[0] is the electron and phi[1] the generalized ion potential
      */
     const std::vector<container>& potential( ) const { return phi;}
-<<<<<<< HEAD
+// <<<<<<< HEAD
     /**
      * @brief Returns Aparallel that belongs to the last solve of the induction equation
      *
@@ -147,7 +138,7 @@
      * @param y y[0] := N_e - 1, y[1] := N_i - 1, y[2] := w_e, y[3] := w_i
      * @param yp Result
      */
-    void operator()( const std::vector<container>& y, std::vector<container>& yp);
+    void operator()( double time, const std::vector<container>& y, std::vector<container>& yp);
     
     /**
      * @brief \f[ M := \int_V (n_e-1) dV \f]
@@ -169,11 +160,6 @@
  E = \partial_t  \int_V d^3x \left[\frac{1}{2}m_e n_e u_e^2 +\frac{1}{2}m_i N_i U_i^2 + \frac{(\nabla_\perp A_\parallel)^2}{2\mu_0} + \frac{1}{2} m_i N_i\left(\frac{\nabla_\perp\phi}{B}\right)^2 + t_e n_e\ln(n_e)+T_i N_i\ln(N_i)\right] 
 \end{align}
 \f]
-=======
-    const container& aparallel( ) const { return apar;}
-    void operator()(double t, const std::vector<container>& y, std::vector<container>& yp);
->>>>>>> dd5e3393
-
      * @return Total energy contained in volume
      * @note call energies() before use
      */
@@ -310,30 +296,8 @@
     return phi[0];
 }
 
-<<<<<<< HEAD
 template<class Geometry, class IMatrix, class Matrix, class container>
 container& Asela<Geometry, IMatrix, Matrix, container>::induct(const std::vector<container>& y)
-=======
-template< class G, class M, class container>
-Explicit< G, M, container>::Explicit( const G& grid, Parameters p ): 
-    w2d( dg::create::weights(grid)),
-    v2d( dg::create::inv_weights(grid)),
-    one( dg::evaluate( dg::one, grid)),
-    rho( dg::evaluate( dg::zero, grid)),
-    omega(rho), apar(rho),
-    phi( 2, rho), expy( phi), arakAN( phi), arakAU( phi), u(phi), 
-    arakawa( grid), 
-    invert_pol( rho, rho.size(), p.eps_pol),
-    invert_maxwell( rho, rho.size(), p.eps_maxwell),
-    maxwell( grid),
-    pol(     grid), 
-    laplaceM ( grid, dg::normed, dg::centered),
-    p(p)
-{ }
-
-template<class G, class M, class container>
-void Explicit< G, M, container>::operator()(double t, const std::vector<container>& y, std::vector<container>& yp) 
->>>>>>> dd5e3393
 {
 
         dg::blas1::axpby( p.beta/p.mu[0], npe[0], 0., chi); //chi = beta/mu_e N_e
@@ -342,7 +306,6 @@
         {
             multi_maxwell[u].set_chi( multi_chi[u]);
         }
-
         dg::blas1::pointwiseDot( npe[1], y[3], chi);               //chi = N_i w_i
         if (p.tau[1] == 0.) {
             dg::blas1::axpby( 1., chi, 0.,lambda); //lambda = N_i w_i
@@ -435,7 +398,7 @@
 
 // #endif
 template<class Geometry, class IMatrix, class Matrix, class container>
-void Asela<Geometry, IMatrix, Matrix, container>::operator()( const std::vector<container>& y, std::vector<container>& yp)
+void Asela<Geometry, IMatrix, Matrix, container>::operator()( double time,  const std::vector<container>& y, std::vector<container>& yp)
 {   
     /*  y[0] := N_e - 1
         y[1] := N_i - 1
