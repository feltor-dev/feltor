--- conflicted
+++ resolved
@@ -1,44 +1,6 @@
 
 //            * Input-File for "SHU" Code *
 {
-<<<<<<< HEAD
-    //--------------------Space and Time discretization------------
-    
-    "n"  : 3,       //(# of polynomial coefficients)    =   1     (3)
-    "Nx" : 30,      //(grid points in x)                =   80  (192)
-    "Ny" : 30,      //(grid points in y)                =   80  (192)
-    "dt" : 0.21e-3, //(time step in units c_s/L_p)      =   0.21e-3    (0.01)
-     
-     //-----------------Algorithmic parameters-------------------
-     
-    "eps_pol" : 1e-6, // (stopping for conjugate gradient)
-    "eps_time" : 1e-9, // (stopping for implicit part)
-     
-     //-----------------Boundary conditions----------------------
-     
-    "lx" : 1, //6.2831853 (length of x )
-    "ly" : 1, //6.2831853 (length of y )
-    "bc_x" : "PER", //( periodic,  Dirichlet )
-    "bc_y" : "PER", //( periodic,  Dirichlet )
-     
-     //-----------------Physical parameters----------------------
-     
-    "nu_perp": 1e-4,  //(viscosity)  
-     
-     //-------------Initial dipole parameters---------------------
-     
-    "velocity" : 1,     // (blob speed)
-    "sigma"    : 0.1,   //(dipole radius in units of lx)
-    "posX"     : 0.5,   // ( in units of lx)
-    "posY"     : 0.8,   // ( in units of ly)
-     
-     //-----------------Miscellaneous----------------------------
-     
-    "itstp"   : 5,     // (steps between output)
-    "maxout"  : 200,   //# of outputs (excluding first)
-    "initial" : "shear" // lamb or shear
-}
-=======
     "grid":
     {
         "type": "Cartesian2d",
@@ -102,11 +64,10 @@
     "advection":
     {
         //"type": "arakawa",
-        "multiplication": "pointwise",
-        "type": "upwind"
-        //"multiplication": "projection"
+       // "multiplication": "pointwise",
+        "type": "upwind",
+        "multiplication": "projection"
     },
->>>>>>> 5c77e243
 
     "init":
     {
