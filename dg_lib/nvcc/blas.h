--- conflicted
+++ resolved
@@ -16,8 +16,6 @@
  */
 namespace blas1
 {
-<<<<<<< HEAD
-=======
     /**
      * @brief The Vector class
      */
@@ -45,7 +43,6 @@
      */
     static void daxpby( double alpha, const Vector& x, double beta, Vector& y);
 };
->>>>>>> 1bf9a149
 
 /*! @brief Euclidean dot product between two Vectors
  *
