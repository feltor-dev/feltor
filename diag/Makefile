--- conflicted
+++ resolved
@@ -33,11 +33,7 @@
 ncdiag: ncdiag.cpp
 	$(CC) $(OPT) $(CFLAGS) $< -o $@ $(INCLUDE) $(LIBS) -DDG_DEBUG -g
 fftwdiag: fftwdiag.cpp
-<<<<<<< HEAD
-	$(CC) $(OPT) $(CFLAGS) -std=c++0x $< -o $@ $(INCLUDE) $(LIBS)  
-=======
 	$(CC) $(OPT) $(CFLAGS) -std=c++0x $< -o $@ $(INCLUDE) $(LIBS)  -lfftw3
->>>>>>> 60983a85
 histdiag: histdiag.cpp
 	$(CC) $(OPT) $(CFLAGS) $< -o $@ $(INCLUDE) $(LIBS) -DDG_DEBUG -g
 crosscoherencdiag: crosscoherencdiag.cpp
