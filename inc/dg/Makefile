--- conflicted
+++ resolved
@@ -36,11 +36,7 @@
 
 
 version: version.cu 
-<<<<<<< HEAD
-	$(NVCC) $< $(INCLUDE) $(NVCCFLAGS) -o $@
-=======
 	$(NVCC) $< $(NVCCFLAGS) $(INCLUDE) -o $@
->>>>>>> 17a18237
 	./$@
 
 cusp_thrust: cusp_thrust.cu 
