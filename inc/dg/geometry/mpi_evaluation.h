--- conflicted
+++ resolved
@@ -102,14 +102,10 @@
             absy[i*n+j] = std::fma( (g.hy()/2.), (1. + g.dlt().abscissas()[j]), ymiddle );
         }
     for( unsigned i=0; i<l.Nz(); i++)
-<<<<<<< HEAD
-        absz[i] = (g.z0()+g.hz()*(double)(i+l.Nz()*coords[2])) + (g.hz()/2.);
-=======
     {
         double zmiddle = std::fma( g.hz(), (double)(i+l.Nz()*coords[2]), g.z0());
         absz[i] = std::fma( (g.hz()/2.), (1.), zmiddle );
     }
->>>>>>> 311abd2a
 
     thrust::host_vector<double> w( l.size());
     for( unsigned s=0; s<l.Nz(); s++)
