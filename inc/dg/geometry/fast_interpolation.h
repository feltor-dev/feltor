--- conflicted
+++ resolved
@@ -32,7 +32,7 @@
 template <class MatrixType, class ContainerType>
 struct MultiMatrix
 {
-    using real_type = get_value_type<container>;
+    using real_type = get_value_type<ContainerType>;
     MultiMatrix(){}
     /**
     * @brief reserve space for dimension matrices  and dimension-1 ContainerTypes
@@ -54,13 +54,8 @@
 
     }
 
-<<<<<<< HEAD
     void symv( const ContainerType& x, ContainerType& y) const{ symv( 1., x,0,y);}
-    void symv(double alpha, const ContainerType& x, double beta, ContainerType& y) const
-=======
-    void symv( const container& x, container& y) const{ symv( 1., x,0,y);}
-    void symv(real_type alpha, const container& x, real_type beta, container& y) const
->>>>>>> bbf5f79b
+    void symv(real_type alpha, const ContainerType& x, real_type beta, ContainerType& y) const
     {
         int dims = inter_.size();
         if( dims == 1)
@@ -86,19 +81,8 @@
 template <class M, class V>
 struct TensorTraits<MultiMatrix<M, V> >
 {
-<<<<<<< HEAD
     using value_type  = get_value_type<V>;
     using tensor_category = SelfMadeMatrixTag;
-=======
-    using value_type = get_value_type<V>;
-    using matrix_category = SelfMadeMatrixTag;
-};
-template <class M, class V>
-struct MatrixTraits<const MultiMatrix<M, V> >
-{
-    using value_type = get_value_type<V>;
-    using matrix_category = SelfMadeMatrixTag;
->>>>>>> bbf5f79b
 };
 
 
