--- conflicted
+++ resolved
@@ -165,11 +165,7 @@
 {
     typedef typename HostVec< typename GeometryTraits<Geometry>::memory_category>::host_vector host_vector;
     host_vector temp, vol;
-<<<<<<< HEAD
-    dg::blas1::transfer( dg::create::weights( g), temp);
-=======
     dg::blas1::transfer( dg::create::inv_weights( g), temp);
->>>>>>> 5ac890c4
     dg::blas1::transfer( g.vol(), vol); //g.vol might be on device
     dg::blas1::pointwiseDivide( temp, vol, temp);
     return temp;
