--- conflicted
+++ resolved
@@ -74,12 +74,8 @@
 template< size_t k, class ContainerType>
 struct AB
 {
-<<<<<<< HEAD
-    ///@copydoc RK_opt::RK_opt()
-=======
-    using real_type = get_value_type<container>;
+    using real_type = get_value_type<ContainerType>;
     ///copydoc RK_opt::RK_opt()
->>>>>>> bbf5f79b
     AB(){}
     ///@copydoc RK_opt::construct(const ContainerType&)
     AB( const ContainerType& copyable){ construct(copyable); }
@@ -103,11 +99,7 @@
      * @note the implementation is such that on output the last call to the rhs is at (t0,u0). This might be interesting if the call to the rhs changes its state.
      */
     template< class RHS>
-<<<<<<< HEAD
-    void init( RHS& rhs, double t0, const ContainerType& u0, double dt);
-=======
-    void init( RHS& rhs, real_type t0, const container& u0, real_type dt);
->>>>>>> bbf5f79b
+    void init( RHS& rhs, real_type t0, const ContainerType& u0, real_type dt);D
     /**
     * @brief Advance u0 one timestep
     *
@@ -118,29 +110,17 @@
     * @note the implementation is such that on output the last call to the rhs is at the new (t,u). This might be interesting if the call to the rhs changes its state.
     */
     template< class RHS>
-<<<<<<< HEAD
-    void step( RHS& f, double& t, ContainerType& u);
+    void step( RHS& f, real_type& t, ContainerType& u);
   private:
-    double tu_, dt_;
+    real_type tu_, dt_;
     std::array<ContainerType,k> f_;
     ContainerType u_;
-=======
-    void step( RHS& f, real_type& t, container& u);
-  private:
-    real_type tu_, dt_;
-    std::array<container,k> f_;
-    container u_;
     const ab_coeff<k,real_type> m_ab;
->>>>>>> bbf5f79b
 };
 
 template< size_t k, class ContainerType>
 template< class RHS>
-<<<<<<< HEAD
-void AB<k, ContainerType>::init( RHS& f, double t0, const ContainerType& u0, double dt)
-=======
-void AB<k, container>::init( RHS& f, real_type t0, const container& u0, real_type dt)
->>>>>>> bbf5f79b
+void AB<k, ContainerType>::init( RHS& f, real_type t0, const ContainerType& u0, real_type dt)
 {
     tu_ = t0, dt_ = dt;
     f( t0, u0, f_[0]);
@@ -160,11 +140,7 @@
 
 template< size_t k, class ContainerType>
 template< class RHS>
-<<<<<<< HEAD
-void AB<k, ContainerType>::step( RHS& f, double& t, ContainerType& u)
-=======
-void AB<k, container>::step( RHS& f, real_type& t, container& u)
->>>>>>> bbf5f79b
+void AB<k, ContainerType>::step( RHS& f, real_type& t, ContainerType& u)
 {
     for( unsigned i=0; i<k; i++)
         blas1::axpby( dt_*m_ab.b[i], f_[i], 1., u_);
@@ -181,7 +157,7 @@
 template < class ContainerType>
 struct AB<1, ContainerType>
 {
-    using real_type = get_value_type<container>;
+    using real_type = get_value_type<ContainerType>;
     AB(){}
     AB( const ContainerType& copyable){
         construct(copyable);
@@ -190,21 +166,13 @@
        f_  = u_ = copyable;
     }
     template < class RHS>
-<<<<<<< HEAD
-    void init( RHS& f, double t0, const ContainerType& u0, double dt){
-=======
-    void init( RHS& f, real_type t0, const container& u0, real_type dt){
->>>>>>> bbf5f79b
+    void init( RHS& f, real_type t0, const ContainerType& u0, real_type dt){
         u_ = u0;
         t_ = t0, dt_=dt;
         f( t_, u_, f_);
     }
     template < class RHS>
-<<<<<<< HEAD
-    void step( RHS& f, double& t, ContainerType& u)
-=======
-    void step( RHS& f, real_type& t, container& u)
->>>>>>> bbf5f79b
+    void step( RHS& f, real_type& t, ContainerType& u)
     {
         //this implementation calls rhs at end point
         blas1::axpby( 1., u_, dt_, f_, u); //compute new u
@@ -214,13 +182,8 @@
         f( t_, u_, f_); //and update rhs
     }
     private:
-<<<<<<< HEAD
-    double t_, dt_;
+    real_type t_, dt_;
     ContainerType u_, f_;
-=======
-    real_type t_, dt_;
-    container u_, f_;
->>>>>>> bbf5f79b
 };
 ///@endcond
 ///@cond
@@ -230,14 +193,9 @@
 template< class LinearOp, class ContainerType>
 struct Implicit
 {
-<<<<<<< HEAD
-    Implicit( double alpha, double t, LinearOp& f): f_(f), alpha_(alpha), t_(t){}
+    using real_type = get_value_type<ContainerType>;
+    Implicit( real_type alpha, real_type t, LinearOp& f): f_(f), alpha_(alpha), t_(t){}
     void symv( const ContainerType& x, ContainerType& y)
-=======
-    using real_type = get_value_type<container>;
-    Implicit( real_type alpha, real_type t, LinearOp& f): f_(f), alpha_(alpha), t_(t){}
-    void symv( const container& x, container& y)
->>>>>>> bbf5f79b
     {
         if( alpha_ != 0)
             f_(t_,x,y);
@@ -265,13 +223,8 @@
 template< class M, class V>
 struct TensorTraits< detail::Implicit<M, V> >
 {
-<<<<<<< HEAD
-    using value_type  = get_value_type<V>;
+    using value_type = get_value_type<V>;
     using tensor_category = SelfMadeMatrixTag;
-=======
-    using value_type = get_value_type<V>;
-    using matrix_category = SelfMadeMatrixTag;
->>>>>>> bbf5f79b
 };
 ///@endcond
 
@@ -310,16 +263,12 @@
 template<class ContainerType>
 struct Karniadakis
 {
-    using real_type = get_value_type<container>;
+    using real_type = get_value_type<ContainerType>;
     ///@copydoc RK_opt::RK_opt()
     Karniadakis(){}
 
     ///@copydoc construct()
-<<<<<<< HEAD
-    Karniadakis( const ContainerType& copyable, unsigned max_iter, double eps){
-=======
-    Karniadakis( const container& copyable, unsigned max_iter, real_type eps){
->>>>>>> bbf5f79b
+    Karniadakis( const ContainerType& copyable, unsigned max_iter, real_type eps){
         construct( copyable, max_iter, eps);
     }
     /**
@@ -329,11 +278,7 @@
     * @param max_iter parameter for cg
     * @param eps  accuracy parameter for cg
     */
-<<<<<<< HEAD
-    void construct( const ContainerType& copyable, unsigned max_iter, double eps){
-=======
-    void construct( const container& copyable, unsigned max_iter, real_type eps){
->>>>>>> bbf5f79b
+    void construct( const ContainerType& copyable, unsigned max_iter, real_type eps){
         f_.fill(copyable), u_.fill(copyable);
         pcg.construct( copyable, max_iter);
         eps_ = eps;
@@ -356,11 +301,7 @@
      * @note the implementation is such that on output the last call to the explicit part \c exp is at \c (t0,u0). This might be interesting if the call to \c exp changes its state.
      */
     template< class Explicit, class Implicit>
-<<<<<<< HEAD
-    void init( Explicit& exp, Implicit& imp, double t0, const ContainerType& u0, double dt);
-=======
-    void init( Explicit& exp, Implicit& imp, real_type t0, const container& u0, real_type dt);
->>>>>>> bbf5f79b
+    void init( Explicit& exp, Implicit& imp, real_type t0, const ContainerType& u0, real_type dt);
 
     /**
     * @brief Advance one timestep
@@ -371,37 +312,21 @@
      * @note the implementation is such that on output the last call to the explicit part \c exp is at the new \c (t,u). This might be interesting if the call to \c exp changes its state.
     */
     template< class Explicit, class Implicit>
-<<<<<<< HEAD
-    void step( Explicit& exp, Implicit& imp, double& t, ContainerType& u);
+    void step( Explicit& exp, Implicit& imp, real_type& t, ContainerType& u);
 
   private:
     std::array<ContainerType,3> u_, f_;
     CG< ContainerType> pcg;
-    double eps_;
-    double t_, dt_;
-    double a[3];
-    double b[3];
-=======
-    void step( Explicit& exp, Implicit& imp, real_type& t, container& u);
-
-  private:
-    std::array<container,3> u_, f_;
-    CG< container> pcg;
     real_type eps_;
     real_type t_, dt_;
     real_type a[3];
     real_type b[3];
->>>>>>> bbf5f79b
 };
 
 ///@cond
 template< class ContainerType>
 template< class RHS, class Diffusion>
-<<<<<<< HEAD
-void Karniadakis<ContainerType>::init( RHS& f, Diffusion& diff, double t0, const ContainerType& u0, double dt)
-=======
-void Karniadakis<container>::init( RHS& f, Diffusion& diff, real_type t0, const container& u0, real_type dt)
->>>>>>> bbf5f79b
+void Karniadakis<ContainerType>::init( RHS& f, Diffusion& diff, real_type t0, const ContainerType& u0, real_type dt)
 {
     //operator splitting using explicit Euler for both explicit and implicit part
     t_ = t0, dt_ = dt;
@@ -420,11 +345,7 @@
 
 template<class ContainerType>
 template< class RHS, class Diffusion>
-<<<<<<< HEAD
-void Karniadakis<ContainerType>::step( RHS& f, Diffusion& diff, double& t, ContainerType& u)
-=======
-void Karniadakis<container>::step( RHS& f, Diffusion& diff, real_type& t, container& u)
->>>>>>> bbf5f79b
+void Karniadakis<ContainerType>::step( RHS& f, Diffusion& diff, real_type& t, ContainerType& u)
 {
     blas1::axpbypgz( dt_*b[0], f_[0], dt_*b[1], f_[1], dt_*b[2], f_[2]);
     blas1::axpbypgz( a[0], u_[0], a[1], u_[1], a[2], u_[2]);
@@ -495,23 +416,15 @@
 template <class ContainerType>
 struct SIRK
 {
-    using real_type = get_value_type<container>;
+    using real_type = get_value_type<ContainerType>;
     ///@copydoc RK_opt::RK_opt()
     SIRK(){}
     ///@copydoc Karniadakis::construct()
-<<<<<<< HEAD
-    SIRK(const ContainerType& copyable, unsigned max_iter, double eps){
+    SIRK(const ContainerType& copyable, unsigned max_iter, real_type eps){
         construct( copyable, max_iter, eps);
     }
     ///@copydoc Karniadakis::construct()
-    void construct(const ContainerType& copyable, unsigned max_iter, double eps)
-=======
-    SIRK(const container& copyable, unsigned max_iter, real_type eps){
-        construct( copyable, max_iter, eps);
-    }
-    ///@copydoc Karniadakis::construct()
-    void construct(const container& copyable, unsigned max_iter, real_type eps)
->>>>>>> bbf5f79b
+    void construct(const ContainerType& copyable, unsigned max_iter, real_type eps)
     {
         k_.fill( copyable);
         temp_ = rhs_ = f_ = g_ = copyable;
@@ -534,11 +447,7 @@
      * @param dt timestep
      */
     template <class Explicit, class Implicit>
-<<<<<<< HEAD
-    void step( Explicit& exp, Implicit& imp, double t0, const ContainerType& u0, double& t1, ContainerType& u1, double dt)
-=======
-    void step( Explicit& exp, Implicit& imp, real_type t0, const container& u0, real_type& t1, container& u1, real_type dt)
->>>>>>> bbf5f79b
+    void step( Explicit& exp, Implicit& imp, real_type t0, const ContainerType& u0, real_type& t1, ContainerType& u1, real_type dt)
     {
         exp(t0, u0, f_);
         imp(t0+d[0]*dt, u0, g_);
@@ -592,11 +501,7 @@
      * @param verbose if true writes error to \c std::cout
      */
     template <class Explicit, class Implicit>
-<<<<<<< HEAD
-    void adaptive_step( Explicit& exp, Implicit& imp, double t0, const ContainerType& u0, double& t1, ContainerType& u1, double& dt, double tolerance, bool verbose = false)
-=======
-    void adaptive_step( Explicit& exp, Implicit& imp, real_type t0, const container& u0, real_type& t1, container& u1, real_type& dt, real_type tolerance, bool verbose = false)
->>>>>>> bbf5f79b
+    void adaptive_step( Explicit& exp, Implicit& imp, real_type t0, const ContainerType& u0, real_type& t1, ContainerType& u1, real_type& dt, real_type tolerance, bool verbose = false)
     {
         real_type t;
         step( exp, imp, t0, u0, t, temp_, dt/2.);
@@ -612,25 +517,14 @@
         if(verbose) std::cout <<"\tnew_dt "<<dt<<"\n";
     }
     private:
-<<<<<<< HEAD
     std::array<ContainerType,3> k_;
     ContainerType f_, g_, rhs_, temp_;
-    double w[3];
-    double b[3][3];
-    double d[3];
-    double c[3][3];
-    CG<ContainerType> pcg;
-    double eps_;
-=======
-    std::array<container,3> k_;
-    container f_, g_, rhs_, temp_;
     real_type w[3];
     real_type b[3][3];
     real_type d[3];
     real_type c[3][3];
-    CG<container> pcg;
+    CG<ContainerType> pcg;
     real_type eps_;
->>>>>>> bbf5f79b
 };
 
 } //namespace dg