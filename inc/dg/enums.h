#pragma once

namespace dg
{
/**
 * @brief Switch between boundary conditions
 * 
 * @ingroup creation
 */
enum bc{ 
    PER = 0, //!< periodic boundaries
    DIR = 1, //!< homogeneous dirichlet boundaries
    DIR_NEU = 2, //!< Dirichlet on left, Neumann on right boundary
    NEU_DIR = 3, //!< Neumann on left, Dirichlet on right boundary
    NEU = 4 //!< Neumann on both boundaries
};
/**
 * @brief Switch between normalisations
 *
 * @ingroup creation
 */
enum norm{
    normed,   //!< indicates that output is properly normalized
    not_normed //!< indicates that normalisation weights (either T or V) are missing from output
};
/**
 * @brief Direction of a discrete derivative
 *
 * @ingroup creation
 */
enum direction{
    forward, //!< forward derivative
    backward, //!< backward derivative
    symmetric //!< up-down symmetrie
};
/**
 * @brief Coordinate system
 *
 * @ingroup creation
 */
<<<<<<< HEAD
enum COS{
=======
enum system{
>>>>>>> f3dee45c
    cartesian, //!< cartesian coordinate system
    cylindrical //!< cylindrical coordinate system
};
///@addtogroup creation
///@{
/**
 * @brief Switch between x-space and l-space
 * DEPRECATED
 */
enum space {
    XSPACE, //!< indicates, that the given matrix operates on x-space values
    LSPACE  //!< indicates, that the given matrix operates on l-space values
};
///@}
}//namespace dg<|MERGE_RESOLUTION|>--- conflicted
+++ resolved
@@ -38,11 +38,7 @@
  *
  * @ingroup creation
  */
-<<<<<<< HEAD
-enum COS{
-=======
 enum system{
->>>>>>> f3dee45c
     cartesian, //!< cartesian coordinate system
     cylindrical //!< cylindrical coordinate system
 };
