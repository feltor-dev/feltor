--- conflicted
+++ resolved
@@ -11,8 +11,6 @@
 /*!
  * @defgroup backend Level 1: Vectors, Matrices and basic operations
  * @{
-<<<<<<< HEAD
-=======
  *     @defgroup typedefs Useful Typedefs
  *          Useful type definitions for easy programming
  *     @defgroup sparsematrix Sparse matrix formats
@@ -21,7 +19,6 @@
  *             is e.g. CPU, GPU, accelerator cards...
  *             The general idea to achieve this is to separate global communication from local computations and thus
  *             readily reuse the existing, optimized library for the local part.
->>>>>>> bbf5f79b
  *     @defgroup blas Basic Linear Algebra Subroutines
  *
  *         These routines form the heart of our container free numerical algorithms.
