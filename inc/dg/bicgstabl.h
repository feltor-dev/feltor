#ifndef _DG_BICGSTABl_
#define _DG_BICGSTABl_

#include <iostream>
#include <cstring>
#include <cmath>
#include <algorithm>

#include "blas.h"
#include "functors.h"
#include "backend/typedefs.h"

/*!@file
 * BICGSTABl class
 *
 * @author Aslak Poulsen, Matthias Wiesenberger
 */

namespace dg{

/**
* @brief Preconditioned BICGSTAB(l) method to solve
* \f[ Ax=b\f]
*
* @ingroup invert
*
* @note BICGSTAB(l) is a method for solving non-symmetrical linear systems.
* BICGSTAB(l) is a modification of BICGSTAB that aims to improve convergence.
* See a paper here
* https://pdfs.semanticscholar.org/c185/7ceab3c9ab4dbcb6a52fb62916f5757c0b38.pdf
*
*/
template< class ContainerType>
class BICGSTABl
{
  public:
    using container_type = ContainerType;
    using value_type = dg::get_value_type<ContainerType>; //!< value type of the ContainerType class
    ///@brief Allocate nothing, Call \c construct method before usage
    BICGSTABl(){}
    /**
     * @brief Allocate memory for the preconditioned BICGSTABl method
     *
     * @param copyable A ContainerType must be copy-constructible from this
     * @param max_iterations Maximum number of iterations (there is 2 matrix-vector products plus 2 Preconditioner-vector products per iteration)
     * @param l_input Size of polynomial used for stabilisation.
     * Usually 2 or 4 is a good number (makes \c l_input Bi-CG iterations before computing the minimal residual)
     * @note \c l_input=1 computes exactly the same as Bi-CGstab does
     */
    BICGSTABl( const ContainerType& copyable, unsigned max_iterations,
            unsigned l_input):
        max_iter(max_iterations),
        m_l(l_input),
        m_tmp(copyable)
    {
        rhat.assign(m_l+1,copyable);
        uhat.assign(m_l+1,copyable);
        sigma.assign(m_l+1,0);
        gamma.assign(m_l+1,0);
        gammap.assign(m_l+1,0);
        gammapp.assign(m_l+1,0);
        tau.assign( m_l+1, std::vector<value_type>( m_l+1, 0));
    }
    /**
    * @brief Perfect forward parameters to one of the constructors
    *
    * @tparam Params deduced by the compiler
    * @param ps parameters forwarded to constructors
    */
    template<class ...Params>
    void construct( Params&& ...ps)
    {
        //construct and swap
        *this = BICGSTABl( std::forward<Params>( ps)...);
    }
    ///@brief Set the maximum number of iterations
    ///@param new_max New maximum number
    void set_max( unsigned new_max) {max_iter = new_max;}
    ///@brief Get the current maximum number of iterations
    ///@return the current maximum
    unsigned get_max() const {return max_iter;}
    ///@brief Return an object of same size as the object used for construction
    ///@return A copyable object; what it contains is undefined, its size is important
    const ContainerType& copyable()const{ return m_tmp;}

    ///@brief Set or unset debugging output during iterations
    ///@param verbose If true, additional output will be written to \c std::cout during solution
    void set_verbose( bool verbose){ m_verbose = verbose;}

    ///@copydoc dg::PCG::set_throw_on_fail(bool)
    void set_throw_on_fail( bool throw_on_fail){
        m_throw_on_fail = throw_on_fail;
    }

    /**
     * @brief Solve \f$ Ax = b\f$ using a preconditioned BICGSTABl method
     *
<<<<<<< HEAD
     * The iteration stops if \f$ ||Ax-b||_S < \epsilon( ||b||_S + C) \f$ where \f$C\f$ is
     * the absolute error in units of \f$ \epsilon\f$ and \f$ S \f$ defines a square norm
=======
     * The iteration stops if \f$ ||P(Ax-b)||_W < \epsilon( ||Pb||_S + C) \f$ where \f$C\f$ is
     * the absolute error in units of \f$ \epsilon\f$ and \f$ W \f$ defines a square norm
     * @attention The stopping criterion differs from that of \c CG or \c LGMRES by the preconditioner. It is unfortunately cumbersome to obtain the real residual in this algorithm. If \c P is diagonal there is the opportunity to use \c W to offset its effect.
>>>>>>> 90f0c66e
     * @param A A matrix
     * @param x Contains an initial value on input and the solution on output.
     * @param b The right hand side vector. x and b may not be the same vector.
     * @param P The preconditioner to be used
     * @param W Weights used to define the scalar product and the norm for the error condition
     * @param eps The relative error to be respected
     * @param nrmb_correction the absolute error \c C in units of \c eps to be respected
     *
     * @return Number of iterations used to achieve desired precision (in each iteration the matrix has to be applied twice)
     * @note The method will throw \c dg::Fail if the desired accuracy is not reached within \c max_iterations
     * You can unset this behaviour with the \c set_throw_on_fail member
     * @copydoc hide_matrix
     * @copydoc hide_ContainerType
     */
    template< class MatrixType0, class ContainerType0, class ContainerType1, class MatrixType1, class ContainerType2 >
    unsigned solve( MatrixType0&& A, ContainerType0& x, const ContainerType1& b, MatrixType1&& P, const ContainerType2& W, value_type eps = 1e-12, value_type nrmb_correction = 1);

  private:
    unsigned max_iter, m_l;
    ContainerType m_tmp;
    std::vector<ContainerType> rhat;
    std::vector<ContainerType> uhat;
    std::vector<value_type> sigma, gamma, gammap, gammapp;
    std::vector<std::vector<value_type>> tau;
    bool m_verbose = false, m_throw_on_fail = true;

};
///@cond

template< class ContainerType>
template< class Matrix, class ContainerType0, class ContainerType1, class Preconditioner, class ContainerType2>
unsigned BICGSTABl< ContainerType>::solve( Matrix&& A, ContainerType0& x, const ContainerType1& b, Preconditioner&& P, const ContainerType2& W, value_type eps, value_type nrmb_correction)
{
<<<<<<< HEAD
    value_type nrmb = sqrt(dg::blas2::dot(S,b));
=======
#ifdef MPI_VERSION
    int rank;
    MPI_Comm_rank(MPI_COMM_WORLD, &rank);
#endif //MPI
    dg::blas2::symv(std::forward<Preconditioner>(P),b,m_tmp);
    value_type nrmb = sqrt(dg::blas2::dot(W,m_tmp));
>>>>>>> 90f0c66e
    value_type tol = eps*(nrmb + nrmb_correction);
    if( nrmb == 0)
    {
        blas1::copy( 0., x);
        return 0;
    }
<<<<<<< HEAD

    dg::blas1::scal(u,0);

    dg::blas2::symv(A,x,r);
    dg::blas1::axpby(1.,b,-1.,r);
    if( sqrt( blas2::dot(S,r) ) < tol) //if x happens to be the solution
        return 0;
    dg::blas2::symv(P,r,r); // MW: Technically this is not allowed symv must store
    // output in a separate vector (also check lgmres.h)
=======
    dg::blas2::symv(std::forward<Matrix>(A),x,m_tmp);
    dg::blas1::axpby(1.,b,-1.,m_tmp);
    if( sqrt( blas2::dot(W,m_tmp) ) < tol) //if x happens to be the solution
        return 0;
    dg::blas2::symv(std::forward<Preconditioner>(P),m_tmp,rhat[0]);
>>>>>>> 90f0c66e

    dg::blas1::copy(0., uhat[0]);

    value_type rho_0 = 1;
    value_type alpha = 0;
    value_type omega = 1;
    ContainerType0& xhat=x; // alias x for ease of notation

    for (unsigned k = 0; k < max_iter; k+= m_l){

        rho_0 = -omega*rho_0;

        /// Bi-CG part ///
        for(unsigned j = 0; j<m_l;j++)
        {
            value_type rho_1 = dg::blas2::dot(rhat[j],W,b);
            value_type beta = alpha*rho_1/rho_0;
            rho_0 = rho_1;
            for(unsigned i = 0; i<=j;i++)
            {
                dg::blas1::axpby(1.,rhat[i],-1.0*beta,uhat[i]);
            }
<<<<<<< HEAD
            dg::blas2::symv(A,uhat[j],uhat[j+1]);
            dg::blas2::symv(P,uhat[j+1],uhat[j+1]);
            if( rho_0 == 0)
                alpha = 0;
            else
                alpha = rho_0/dg::blas1::dot(uhat[j+1],rtilde);
=======
            dg::blas2::symv(std::forward<Matrix>(A),uhat[j],m_tmp);
            dg::blas2::symv(std::forward<Preconditioner>(P),m_tmp,uhat[j+1]);
            if( rho_0 == 0)
                alpha = 0;
            else
                alpha = rho_0/dg::blas2::dot(uhat[j+1],W,b);
>>>>>>> 90f0c66e
            for(unsigned i = 0; i<=j; i++)
            {
                dg::blas1::axpby(-1.0*alpha,uhat[i+1],1.,rhat[i]);
            }
            dg::blas2::symv(std::forward<Matrix>(A),rhat[j],m_tmp);
            dg::blas2::symv(std::forward<Preconditioner>(P),m_tmp,rhat[j+1]);
            dg::blas1::axpby(alpha,uhat[0],1.,xhat);
        }

        /// Minimal Residual part: modified Gram-Schmidt ///
        for(unsigned j = 1; j<=m_l; j++){
            for(unsigned i = 1; i<j;i++){
                tau[i][j] = 1.0/sigma[i]*dg::blas2::dot(rhat[j],W,rhat[i]);
                dg::blas1::axpby(-tau[i][j],rhat[i],1.,rhat[j]);
            }
            sigma[j] = dg::blas2::dot(rhat[j],W,rhat[j]);
            gammap[j] = 1.0/sigma[j]*dg::blas2::dot(rhat[0],W,rhat[j]);
        }

        gamma[m_l] = gammap[m_l];
        omega = gamma[m_l];

        for(unsigned j=m_l-1;j>=1;j--){
            value_type tmp = 0;
            for(unsigned i=j+1;i<=m_l;i++){
                tmp += tau[j][i]*gamma[i];
            }
            gamma[j] = gammap[j]-tmp;
        }
        for(unsigned j=1;j<=m_l-1;j++){
            value_type tmp = 0.;
            for(unsigned i=j+1;i<=m_l-1;i++){
                tmp += tau[j][i]*gamma[i+1];
            }
            gammapp[j] = gamma[j+1]+tmp;
        }
        dg::blas1::axpby(gamma[1],rhat[0],1.,xhat);
        dg::blas1::axpby(-gammap[m_l],rhat[m_l],1.,rhat[0]);
        dg::blas1::axpby(-gamma[m_l],uhat[m_l],1.,uhat[0]);
        for(unsigned j = 1; j<=m_l-1; j++){
            dg::blas1::axpby(gammapp[j],rhat[j],1.,xhat);
            dg::blas1::axpby(-gamma[j],uhat[j],1.,uhat[0]);
            dg::blas1::axpby(-gammap[j],rhat[j],1.,rhat[0]);
        }

<<<<<<< HEAD
        value_type err = sqrt(dg::blas2::dot(S,r));
#ifdef DG_DEBUG
#ifdef MPI_VERSION
    int rank;
    MPI_Comm_rank(MPI_COMM_WORLD, &rank);
    if(rank==0)
#endif //MPI
        std::cout << "# Error is now : " << err << " Against " << tol << std::endl;
#endif //DG_DEBUG
        if( err < tol){
#ifdef DG_DEBUG
#ifdef MPI_VERSION
    if(rank==0)
#endif //MPI
            std::cout << "# Exited with error : " << err << " After " << k << " Iterations." << std::endl;
#endif //DG_DEBUG
            return k;
=======
        // rhat[0] is P dot the actual residual
        value_type err = sqrt(dg::blas2::dot(W,rhat[0]));
        if( m_verbose)
            DG_RANK0 std::cout << "# Error is now : " << err << " Against " << tol << std::endl;
        if( err < tol){
            if( m_verbose)
                DG_RANK0 std::cout << "# Exited with error : " << err << " After " << k+m_l << " Iterations." << std::endl;
            return k+m_l;
>>>>>>> 90f0c66e
        }
    }
    if( m_verbose)
        DG_RANK0 std::cout << "# Failed to converge within max_iter" << std::endl;
    if( m_throw_on_fail)
    {
        throw dg::Fail( tol, Message(_ping_)
                <<"After "<<max_iter<<" BICGSTABL iterations with rtol "<<eps<<" and atol "<<eps*nrmb_correction );
    }
    return max_iter;
}
///@endcond

}//namespace dg
#endif<|MERGE_RESOLUTION|>--- conflicted
+++ resolved
@@ -95,14 +95,9 @@
     /**
      * @brief Solve \f$ Ax = b\f$ using a preconditioned BICGSTABl method
      *
-<<<<<<< HEAD
-     * The iteration stops if \f$ ||Ax-b||_S < \epsilon( ||b||_S + C) \f$ where \f$C\f$ is
-     * the absolute error in units of \f$ \epsilon\f$ and \f$ S \f$ defines a square norm
-=======
-     * The iteration stops if \f$ ||P(Ax-b)||_W < \epsilon( ||Pb||_S + C) \f$ where \f$C\f$ is
+     * The iteration stops if \f$ ||P(Ax-b)||_W < \epsilon( ||Pb||_W + C) \f$ where \f$C\f$ is
      * the absolute error in units of \f$ \epsilon\f$ and \f$ W \f$ defines a square norm
      * @attention The stopping criterion differs from that of \c CG or \c LGMRES by the preconditioner. It is unfortunately cumbersome to obtain the real residual in this algorithm. If \c P is diagonal there is the opportunity to use \c W to offset its effect.
->>>>>>> 90f0c66e
      * @param A A matrix
      * @param x Contains an initial value on input and the solution on output.
      * @param b The right hand side vector. x and b may not be the same vector.
@@ -136,39 +131,23 @@
 template< class Matrix, class ContainerType0, class ContainerType1, class Preconditioner, class ContainerType2>
 unsigned BICGSTABl< ContainerType>::solve( Matrix&& A, ContainerType0& x, const ContainerType1& b, Preconditioner&& P, const ContainerType2& W, value_type eps, value_type nrmb_correction)
 {
-<<<<<<< HEAD
-    value_type nrmb = sqrt(dg::blas2::dot(S,b));
-=======
 #ifdef MPI_VERSION
     int rank;
     MPI_Comm_rank(MPI_COMM_WORLD, &rank);
 #endif //MPI
     dg::blas2::symv(std::forward<Preconditioner>(P),b,m_tmp);
     value_type nrmb = sqrt(dg::blas2::dot(W,m_tmp));
->>>>>>> 90f0c66e
     value_type tol = eps*(nrmb + nrmb_correction);
     if( nrmb == 0)
     {
         blas1::copy( 0., x);
         return 0;
     }
-<<<<<<< HEAD
-
-    dg::blas1::scal(u,0);
-
-    dg::blas2::symv(A,x,r);
-    dg::blas1::axpby(1.,b,-1.,r);
-    if( sqrt( blas2::dot(S,r) ) < tol) //if x happens to be the solution
-        return 0;
-    dg::blas2::symv(P,r,r); // MW: Technically this is not allowed symv must store
-    // output in a separate vector (also check lgmres.h)
-=======
     dg::blas2::symv(std::forward<Matrix>(A),x,m_tmp);
     dg::blas1::axpby(1.,b,-1.,m_tmp);
     if( sqrt( blas2::dot(W,m_tmp) ) < tol) //if x happens to be the solution
         return 0;
     dg::blas2::symv(std::forward<Preconditioner>(P),m_tmp,rhat[0]);
->>>>>>> 90f0c66e
 
     dg::blas1::copy(0., uhat[0]);
 
@@ -191,21 +170,12 @@
             {
                 dg::blas1::axpby(1.,rhat[i],-1.0*beta,uhat[i]);
             }
-<<<<<<< HEAD
-            dg::blas2::symv(A,uhat[j],uhat[j+1]);
-            dg::blas2::symv(P,uhat[j+1],uhat[j+1]);
-            if( rho_0 == 0)
-                alpha = 0;
-            else
-                alpha = rho_0/dg::blas1::dot(uhat[j+1],rtilde);
-=======
             dg::blas2::symv(std::forward<Matrix>(A),uhat[j],m_tmp);
             dg::blas2::symv(std::forward<Preconditioner>(P),m_tmp,uhat[j+1]);
             if( rho_0 == 0)
                 alpha = 0;
             else
                 alpha = rho_0/dg::blas2::dot(uhat[j+1],W,b);
->>>>>>> 90f0c66e
             for(unsigned i = 0; i<=j; i++)
             {
                 dg::blas1::axpby(-1.0*alpha,uhat[i+1],1.,rhat[i]);
@@ -251,25 +221,6 @@
             dg::blas1::axpby(-gammap[j],rhat[j],1.,rhat[0]);
         }
 
-<<<<<<< HEAD
-        value_type err = sqrt(dg::blas2::dot(S,r));
-#ifdef DG_DEBUG
-#ifdef MPI_VERSION
-    int rank;
-    MPI_Comm_rank(MPI_COMM_WORLD, &rank);
-    if(rank==0)
-#endif //MPI
-        std::cout << "# Error is now : " << err << " Against " << tol << std::endl;
-#endif //DG_DEBUG
-        if( err < tol){
-#ifdef DG_DEBUG
-#ifdef MPI_VERSION
-    if(rank==0)
-#endif //MPI
-            std::cout << "# Exited with error : " << err << " After " << k << " Iterations." << std::endl;
-#endif //DG_DEBUG
-            return k;
-=======
         // rhat[0] is P dot the actual residual
         value_type err = sqrt(dg::blas2::dot(W,rhat[0]));
         if( m_verbose)
@@ -278,7 +229,6 @@
             if( m_verbose)
                 DG_RANK0 std::cout << "# Exited with error : " << err << " After " << k+m_l << " Iterations." << std::endl;
             return k+m_l;
->>>>>>> 90f0c66e
         }
     }
     if( m_verbose)
