#pragma once

#include <cassert>
#include <thrust/host_vector.h>
#include <thrust/gather.h>
#include "exblas/mpi_accumulate.h"
#include "vector_traits.h"
#include "thrust_vector_blas.cuh"
#include "mpi_communicator.h"
#include "memory.h"

namespace dg
{

/**
 * @brief mpi Vector class
 *
 * @ingroup mpi_structures
 *
 * This class is a simple wrapper around a container object and an MPI_Comm.
 * The blas1 and blas2 functionality is available iff it is available for the container type.
 * We use mpi to communicate (e.g. boundary points in matrix-vector multiplications)
 * and use the existing blas functions for the local computations.
 * (At the blas level 1 communication is needed only for scalar products)
 * @tparam container local container type. Must have a \c size() and a \c swap() member function and a specialization of the \c VectorTraits class.
 */
template<class container>
struct MPI_Vector
{
    typedef container container_type;//!< typedef to acces underlying container
    ///no data is allocated, communicator is MPI_COMM_WORLD
    MPI_Vector(){ set_communicator(MPI_COMM_WORLD);}
    /**
     * @brief construct a vector
     * @param data internal data copy
     * @param comm MPI communicator
     */
<<<<<<< HEAD
    MPI_Vector( const container& data, MPI_Comm comm): data_( data) {
        set_communicator( comm);
    }
=======
    MPI_Vector( const container& data, MPI_Comm comm):
        data_( data), comm_(comm) {}
>>>>>>> d61b0f18

    /**
    * @brief Conversion operator
    *
    * uses conversion between compatible containers
    * @tparam OtherContainer another container class (container must be copy constructible from OtherContainer)
    * @param src the source
    */
    template<class OtherContainer>
<<<<<<< HEAD
    MPI_Vector( const MPI_Vector<OtherContainer>& src){
        data_ = src.data();
        set_communicator( src.communicator());
    }
=======
    MPI_Vector( const MPI_Vector<OtherContainer>& src){ data_ = src.data(); comm_ = src.communicator();}
>>>>>>> d61b0f18

    ///@brief Get underlying data
    ///@return read access to data
    const container& data() const {return data_;}
    ///@brief Set underlying data
    ///@return write access to data
    container& data() {return data_;}

    ///@brief Get the communicator to which this vector belongs
    ///@return read access to MPI communicator
    MPI_Comm communicator() const{return comm_;}
    ///@brief Returns a communicator of fixed size 128
    MPI_Comm communicator_mod() const{return comm128_;}

    /**
     * @brief Returns a communicator consisting of all processes with rank 0 in \c communicator_mod()
     *
     * @return returns MPI_COMM_NULL to processes not part of that group
     */
    MPI_Comm communicator_mod_reduce() const{return comm128Reduce_;}
    ///@brief Set the communicator to which this vector belongs
    void set_communicator(MPI_Comm comm){
        comm_ = comm;
        exblas::mpi_reduce_communicator( comm_, &comm128_, &comm128Reduce_);
    }

    ///@brief Return the size of the data object
    ///@return local size
    unsigned size() const{return data_.size();}

    ///@brief Swap data  and communicator
    ///@param src communicator and data is swapped
    void swap( MPI_Vector& src){
<<<<<<< HEAD
=======
        std::swap( comm_ , src.comm_);
>>>>>>> d61b0f18
        data_.swap(src.data_);
        std::swap( comm_ , src.comm_);
        std::swap( comm128_ , src.comm128_);
        std::swap( comm128Reduce_ , src.comm128Reduce_);
    }
  private:
    container data_;
<<<<<<< HEAD
    MPI_Comm comm_, comm128_, comm128Reduce_;
=======
    MPI_Comm comm_;
};
>>>>>>> d61b0f18

};

<<<<<<< HEAD
///@addtogroup vec_list
///@{
=======
>>>>>>> d61b0f18
template<class container>
struct VectorTraits<MPI_Vector<container> > {
    using value_type = typename container::value_type;
    using vector_category = MPIVectorTag;
    using execution_policy = get_execution_policy<container>;
};
template<class container>
struct VectorTraits<const MPI_Vector<container> > {
    using value_type = typename container::value_type;
    using vector_category = MPIVectorTag;
};
///@}

/////////////////////////////communicator exchanging columns//////////////////
/**
* @brief Communicator for asynchronous nearest neighbor communication
*
* exchanges a halo of given depth among neighboring processes in a given direction
* (the corresponding gather map is of general type and the communication
<<<<<<< HEAD
*  can also be modeled in \c GeneralComm, but not \c BijectiveComm or \c SurjectiveComm )
=======
*  can also be modeled in GeneralComm, but not BijectiveComm or SurjectiveComm )
>>>>>>> d61b0f18
* @ingroup mpi_structures
* @tparam Index the type of index container (must be either thrust::host_vector<int> or thrust::device_vector<int>)
* @tparam Vector the vector container type must have a resize() function and work
* in the thrust library functions ( i.e. must a thrust::host_vector or thrust::device_vector)
*/
template<class Index, class Vector>
struct NearestNeighborComm
{
    typedef Vector container_type; //!< reveal local container type
    ///@brief no communication
    NearestNeighborComm(){
        silent_ = true;
    }
    /**
    * @brief Construct
    *
    * @param n size of the halo
    * @param vector_dimensions {x, y, z} dimension (total number of points)
    * @param comm the (cartesian) communicator
    * @param direction 0 is x, 1 is y, 2 is z
    */
    NearestNeighborComm( unsigned n, const unsigned vector_dimensions[3], MPI_Comm comm, unsigned direction)
    {
        construct( n, vector_dimensions, comm, direction);
    }

    /**
    * @brief Construct from other Communicator
    *
    * Simply copies halo size, dimensions, communicator and direction and
    constructs a new object
    * @tparam OtherIndex other index type
    * @tparam OtherVector other container type
    * @param src source object
    */
    template< class OtherIndex, class OtherVector>
    NearestNeighborComm( const NearestNeighborComm<OtherIndex, OtherVector>& src){
        if( src.size() == 0)  silent_=true;
        else
            construct( src.n(), src.dims(), src.communicator(), src.direction());
    }

    /**
    * @brief halo size
    * @return  halo size
    */
    unsigned n() const{return n_;}
    /**
    * @brief  The dimensionality of the input vector
    * @return dimensions ( 3)
    */
    const unsigned* dims() const{return dim_;}
    /**
    * @brief The direction of communication
    *
    * @return direction
    */
    unsigned direction() const {return direction_;}

    /**
     * @brief Allocate a buffer object of size \c size()
     * @return a buffer object on the stack
     * @note if \c size()==0 the default constructor of \c Vector is called
     */
    Vector allocate_buffer( )const{
        if( do_size() == 0 ) return Vector();
        return do_make_buffer();
    }

    /**
    * @brief Gather values from given Vector and initiate asynchronous MPI communication
    * @param values from which to gather data (it is safe to change values on return since values to communicate are copied into an internal buffer)
    * @param rqst four request variables that can be used to call MPI_Waitall
    */
    template<class container>
    void global_gather_init( const container& values, MPI_Request rqst[4])const
    {
        static_assert( std::is_base_of<SharedVectorTag, get_vector_category<container>>::value ,
                   "Only Shared vectors allowed");
        static_assert( std::is_same<get_execution_policy<container>, get_execution_policy<Vector>>::value, "Vector and container must have same execution policy!");
        static_assert( std::is_same<get_value_type<container>, get_value_type<Vector>>::value, "Vector and container must have same value type!");
        const get_value_type<container>* ptr = thrust::raw_pointer_cast( values.data());
        do_global_gather_init( get_execution_policy<container>(),  ptr, rqst);
    }
    /**
    * @brief Wait for asynchronous communication to finish and gather received data into buffer
    *
    * @param buffer (write only) where received data resides on return (must be of size \c size())
    * @param rqst the same four request variables that were used in global_gather_init
    */
    template<class container>
    void global_gather_wait(const container& input, container& buffer, MPI_Request rqst[4])const
    {
        static_assert( std::is_base_of<SharedVectorTag, get_vector_category<container>>::value ,
                   "Only Shared vectors allowed");
        static_assert( std::is_same<get_execution_policy<container>, get_execution_policy<Vector>>::value, "Vector and container must have same execution policy!");
        static_assert( std::is_same<get_value_type<container>, get_value_type<Vector>>::value, "Vector and container must have same value type!");
        get_value_type<container>* ptr = thrust::raw_pointer_cast( buffer.data());
        const get_value_type<container>* i_ptr = thrust::raw_pointer_cast( input.data());
        do_global_gather_wait( get_execution_policy<container>(), i_ptr, ptr, rqst);

    }
    ///@copydoc aCommunicator::size()
    unsigned size() const{return do_size();}
    ///@copydoc aCommunicator::isCommunicating()
    bool isCommunicating() const{
        if( do_size() == 0) return false;
        return true;
    }
    ///@copydoc aCommunicator::isCommunicating()
    MPI_Comm communicator() const{return comm_;}
    private:
    using value_type = get_value_type<Vector>;
    void do_global_gather_init( OmpTag, const value_type*, MPI_Request rqst[4])const;
    void do_global_gather_wait( OmpTag, const value_type*, value_type*, MPI_Request rqst[4])const;
    void do_global_gather_init( SerialTag, const value_type*, MPI_Request rqst[4])const;
    void do_global_gather_wait( SerialTag, const value_type*, value_type*, MPI_Request rqst[4])const;
    void do_global_gather_init( CudaTag, const value_type*, MPI_Request rqst[4])const;
    void do_global_gather_wait( CudaTag, const value_type*, value_type*, MPI_Request rqst[4])const;
    unsigned do_size()const; //size of values is size of input plus ghostcells
    Vector do_make_buffer( )const{
        Vector tmp( do_size());
        return tmp;
    }
    void construct( unsigned n, const unsigned vector_dimensions[3], MPI_Comm comm, unsigned direction);

    unsigned n_, dim_[3]; //deepness, dimensions
    MPI_Comm comm_;
    unsigned direction_;
    bool silent_;
    Index gather_map1, gather_map2, scatter_map1, scatter_map2; //buffer_size
    Index gather_map_middle, scatter_map_middle;
    Buffer<Vector> sb1, sb2, rb1, rb2;  //buffer_size
    Buffer<Vector> buffer_middle;

    void sendrecv(MPI_Request rqst[4])const;
    unsigned buffer_size() const;
    int m_source[2], m_dest[2];
};

typedef NearestNeighborComm<thrust::host_vector<int>, thrust::host_vector<double> > NNCH; //!< host Communicator for the use in an mpi matrix for derivatives

///@cond

template<class I, class V>
void NearestNeighborComm<I,V>::construct( unsigned n, const unsigned dimensions[3], MPI_Comm comm, unsigned direction)
{
    silent_=false;
    n_=n;
    dim_[0] = dimensions[0], dim_[1] = dimensions[1], dim_[2] = dimensions[2];
    comm_ = comm;
    direction_ = direction;
    {
        int ndims;
        MPI_Cartdim_get( comm, &ndims);
        int dims[ndims], periods[ndims], coords[ndims];
        MPI_Cart_get( comm, ndims, dims, periods, coords);
        if( dims[direction] == 1) silent_ = true;
    }
    //mpi_cart_shift may return MPI_PROC_NULL then the receive buffer is not modified
    MPI_Cart_shift( comm_, direction_, -1, &m_source[0], &m_dest[0]);
    MPI_Cart_shift( comm_, direction_, +1, &m_source[1], &m_dest[1]);
    assert( direction <3);
    thrust::host_vector<int> hbgather1(buffer_size()), hbgather2(hbgather1), hbscattr1(buffer_size()), hbscattr2(hbscattr1);
    thrust::host_vector<int> mid_gather( 4*buffer_size()), mid_scatter( 4*buffer_size());
    switch( direction)
    {
        case( 0):
        for( unsigned i=0; i<dim_[2]*dim_[1]; i++)
            for( unsigned j=0; j<n; j++)
            {
                hbgather1[i*n+j]        = i*dim_[0]               + j;
                mid_gather[i*4*n+0*n+j] = i*dim_[0]               + j;
                mid_gather[i*4*n+1*n+j] = i*dim_[0] + n           + j;
                mid_gather[i*4*n+2*n+j] = i*dim_[0] + dim_[0]-2*n + j;
                mid_gather[i*4*n+3*n+j] = i*dim_[0] + dim_[0]-  n + j;
                hbgather2[i*n+j]        = i*dim_[0] + dim_[0]-  n + j;
                hbscattr1[i*n+j]         = i*(6*n) + 0*n + j;
                mid_scatter[i*4*n+0*n+j] = i*(6*n) + 1*n + j;
                mid_scatter[i*4*n+1*n+j] = i*(6*n) + 2*n + j;
                mid_scatter[i*4*n+2*n+j] = i*(6*n) + 3*n + j;
                mid_scatter[i*4*n+3*n+j] = i*(6*n) + 4*n + j;
                hbscattr2[i*n+j]         = i*(6*n) + 5*n + j;
            }
        break;
        case( 1):
        for( unsigned i=0; i<dim_[2]; i++)
            for( unsigned j=0; j<n; j++)
                for( unsigned k=0; k<dim_[0]; k++)
                {
<<<<<<< HEAD
                    hbgather1[(i*n+j)*dim_[0]+k]        = (i*dim_[1] +               j)*dim_[0] + k;
                    mid_gather[(i*4*n+0*n+j)*dim_[0]+k] = (i*dim_[1]               + j)*dim_[0] + k;
                    mid_gather[(i*4*n+1*n+j)*dim_[0]+k] = (i*dim_[1] + n           + j)*dim_[0] + k;
                    mid_gather[(i*4*n+2*n+j)*dim_[0]+k] = (i*dim_[1] + dim_[1]-2*n + j)*dim_[0] + k;
                    mid_gather[(i*4*n+3*n+j)*dim_[0]+k] = (i*dim_[1] + dim_[1]-  n + j)*dim_[0] + k;
                    hbgather2[(i*n+j)*dim_[0]+k]        = (i*dim_[1] + dim_[1] - n + j)*dim_[0] + k;
                    hbscattr1[(i*n+j)*dim_[0]+k]         = (i*(6*n) + 0*n + j)*dim_[0] + k;
                    mid_scatter[(i*4*n+0*n+j)*dim_[0]+k] = (i*(6*n) + 1*n + j)*dim_[0] + k;
                    mid_scatter[(i*4*n+1*n+j)*dim_[0]+k] = (i*(6*n) + 2*n + j)*dim_[0] + k;
                    mid_scatter[(i*4*n+2*n+j)*dim_[0]+k] = (i*(6*n) + 3*n + j)*dim_[0] + k;
                    mid_scatter[(i*4*n+3*n+j)*dim_[0]+k] = (i*(6*n) + 4*n + j)*dim_[0] + k;
                    hbscattr2[(i*n+j)*dim_[0]+k]         = (i*(6*n) + 5*n + j)*dim_[0] + k;
=======
                    hbgather1[(i*n+j)*dim_[0]+k] =
                        (i*dim_[1] +               j)*dim_[0] + k;
                    hbgather2[(i*n+j)*dim_[0]+k] =
                        (i*dim_[1] + dim_[1] - n + j)*dim_[0] + k;
                    hbscattr1[(i*n+j)*dim_[0]+k] =
                        (i*(          2*n) +                       j)*dim_[0] + k;
                    hbscattr2[(i*n+j)*dim_[0]+k] =
                        (i*(          2*n) + (          2*n) - n + j)*dim_[0] + k;
>>>>>>> d61b0f18
                }
        break;
        case( 2):
        for( unsigned i=0; i<n; i++)
            for( unsigned j=0; j<dim_[0]*dim_[1]; j++)
            {
                hbgather1[i*dim_[0]*dim_[1]+j]            = (i               )*dim_[0]*dim_[1] + j;
                mid_gather[(i*4*n+0*n)*dim_[0]*dim_[1]+j] = (i               )*dim_[0]*dim_[1] + j;
                mid_gather[(i*4*n+1*n)*dim_[0]*dim_[1]+j] = (i + n           )*dim_[0]*dim_[1] + j;
                mid_gather[(i*4*n+2*n)*dim_[0]*dim_[1]+j] = (i + dim_[2]-2*n )*dim_[0]*dim_[1] + j;
                mid_gather[(i*4*n+3*n)*dim_[0]*dim_[1]+j] = (i + dim_[2]-  n )*dim_[0]*dim_[1] + j;
                hbgather2[i*dim_[0]*dim_[1]+j]            = (i + dim_[2]-  n )*dim_[0]*dim_[1] + j;

                hbscattr1[i*dim_[0]*dim_[1]+j]             = (i*(6*n) + 0*n)*dim_[0]*dim_[1] + j;
                mid_scatter[(i*4*n+0*n)*dim_[0]*dim_[1]+j] = (i*(6*n) + 1*n)*dim_[0]*dim_[1] + j;
                mid_scatter[(i*4*n+1*n)*dim_[0]*dim_[1]+j] = (i*(6*n) + 2*n)*dim_[0]*dim_[1] + j;
                mid_scatter[(i*4*n+2*n)*dim_[0]*dim_[1]+j] = (i*(6*n) + 3*n)*dim_[0]*dim_[1] + j;
                mid_scatter[(i*4*n+3*n)*dim_[0]*dim_[1]+j] = (i*(6*n) + 4*n)*dim_[0]*dim_[1] + j;
                hbscattr2[i*dim_[0]*dim_[1]+j]             = (i*(6*n) + 5*n)*dim_[0]*dim_[1] + j;
            }
        break;
    }
    gather_map1 =hbgather1, gather_map2 =hbgather2;
    scatter_map1=hbscattr1, scatter_map2=hbscattr2;
    gather_map_middle = mid_gather, scatter_map_middle = mid_scatter;
    sb1.data().resize( buffer_size()), sb2.data().resize( buffer_size());
    buffer_middle.data().resize( 4*buffer_size());
    rb1.data().resize( buffer_size()), rb2.data().resize( buffer_size());
}

template<class I, class V>
unsigned NearestNeighborComm<I,V>::do_size() const
{
    if( silent_) return 0;
    return 6*buffer_size(); //3 buffers on each side
}

template<class I, class V>
unsigned NearestNeighborComm<I,V>::buffer_size() const
{
    switch( direction_)
    {
        case( 0): //x-direction
            return n_*dim_[1]*dim_[2];
        case( 1): //y-direction
            return n_*dim_[0]*dim_[2];
        case( 2): //z-direction
            return n_*dim_[0]*dim_[1]; //no further n_ (hide in dim_)
        default:
            return 0;
    }
}

#ifdef _OPENMP
template<class I, class V>
void NearestNeighborComm<I,V>::do_global_gather_init( OmpTag, const value_type* input, MPI_Request rqst[4]) const
{
    unsigned size = buffer_size();
#pragma omp parallel for
    for( unsigned i=0; i<size; i++)
    {
        sb1.data()[i] = input[gather_map1[i]];
        sb2.data()[i] = input[gather_map2[i]];
    }
    //mpi sendrecv
    sendrecv( rqst);
}
template<class I, class V>
void NearestNeighborComm<I,V>::do_global_gather_wait(OmpTag, const value_type* input, value_type* values, MPI_Request rqst[4]) const
{
    unsigned size = buffer_size();
#pragma omp parallel for
    for( unsigned i=0; i<4*size; i++)
        values[scatter_map_middle[i]] = input[gather_map_middle[i]];
    MPI_Waitall( 4, rqst, MPI_STATUSES_IGNORE );
#pragma omp parallel for
    for( unsigned i=0; i<size; i++)
    {
        values[scatter_map1[i]] = rb1.data()[i];
        values[scatter_map2[i]] = rb2.data()[i];
    }
}
#endif
template<class I, class V>
void NearestNeighborComm<I,V>::do_global_gather_init( SerialTag, const value_type* input, MPI_Request rqst[4]) const
{
    unsigned size = buffer_size();
    for( unsigned i=0; i<size; i++)
    {
        sb1.data()[i] = input[gather_map1[i]];
        sb2.data()[i] = input[gather_map2[i]];
    }
    sendrecv( rqst);
}
template<class I, class V>
void NearestNeighborComm<I,V>::do_global_gather_wait( SerialTag, const value_type* input, value_type * values, MPI_Request rqst[4]) const
{
<<<<<<< HEAD
    unsigned size = buffer_size();
    for( unsigned i=0; i<4*size; i++)
        values[scatter_map_middle[i]] = input[gather_map_middle[i]];
    MPI_Waitall( 4, rqst, MPI_STATUSES_IGNORE );
    for( unsigned i=0; i<size; i++)
    {
        values[scatter_map1[i]] = rb1.data()[i];
        values[scatter_map2[i]] = rb2.data()[i];
    }
}
=======
    int source, dest;
    MPI_Status status;
    //mpi_cart_shift may return MPI_PROC_NULL then the receive buffer is not modified
    MPI_Cart_shift( comm_, direction_, -1, &source, &dest);
>>>>>>> d61b0f18
#if THRUST_DEVICE_SYSTEM==THRUST_DEVICE_SYSTEM_CUDA
template<class I, class V>
void NearestNeighborComm<I,V>::do_global_gather_init( CudaTag, const value_type* input, MPI_Request rqst[4]) const
{
    //gather values from input into sendbuffer
    thrust::gather( thrust::cuda::tag(), gather_map1.begin(), gather_map1.end(), input, sb1.data().begin());
    thrust::gather( thrust::cuda::tag(), gather_map2.begin(), gather_map2.end(), input, sb2.data().begin());
    cudaDeviceSynchronize(); //wait until device functions are finished before sending data
    sendrecv( rqst);
}
template<class I, class V>
void NearestNeighborComm<I,V>::do_global_gather_wait( CudaTag, const value_type* input, value_type * values, MPI_Request rqst[4]) const
{
    thrust::gather( thrust::cuda::tag(), gather_map_middle.begin(), gather_map_middle.end(), input, buffer_middle.data().begin());
    thrust::scatter( thrust::cuda::tag(), buffer_middle.data().begin(), buffer_middle.data().end(), scatter_map_middle.begin(), values);
    MPI_Waitall( 4, rqst, MPI_STATUSES_IGNORE );
    //scatter received values into values array
    thrust::scatter( thrust::cuda::tag(), rb1.data().begin(), rb1.data().end(), scatter_map1.begin(), values);
    thrust::scatter( thrust::cuda::tag(), rb2.data().begin(), rb2.data().end(), scatter_map2.begin(), values);
}
#endif


template<class I, class V>
void NearestNeighborComm<I,V>::sendrecv( MPI_Request rqst[4]) const
{
    MPI_Isend( thrust::raw_pointer_cast(sb1.data().data()), buffer_size(), getMPIDataType<get_value_type<V>>(),  //sender
               m_dest[0], 3, comm_, &rqst[0]); //destination
    MPI_Irecv( thrust::raw_pointer_cast(rb2.data().data()), buffer_size(), getMPIDataType<get_value_type<V>>(), //receiver
               m_source[0], 3, comm_, &rqst[1]); //source

    MPI_Isend( thrust::raw_pointer_cast(sb2.data().data()), buffer_size(), getMPIDataType<get_value_type<V>>(),  //sender
               m_dest[1], 9, comm_, &rqst[2]);  //destination
    MPI_Irecv( thrust::raw_pointer_cast(rb1.data().data()), buffer_size(), getMPIDataType<get_value_type<V>>(), //receiver
               m_source[1], 9, comm_, &rqst[3]); //source
}


///@endcond
}//namespace dg<|MERGE_RESOLUTION|>--- conflicted
+++ resolved
@@ -35,14 +35,9 @@
      * @param data internal data copy
      * @param comm MPI communicator
      */
-<<<<<<< HEAD
     MPI_Vector( const container& data, MPI_Comm comm): data_( data) {
         set_communicator( comm);
     }
-=======
-    MPI_Vector( const container& data, MPI_Comm comm):
-        data_( data), comm_(comm) {}
->>>>>>> d61b0f18
 
     /**
     * @brief Conversion operator
@@ -52,14 +47,10 @@
     * @param src the source
     */
     template<class OtherContainer>
-<<<<<<< HEAD
     MPI_Vector( const MPI_Vector<OtherContainer>& src){
         data_ = src.data();
         set_communicator( src.communicator());
     }
-=======
-    MPI_Vector( const MPI_Vector<OtherContainer>& src){ data_ = src.data(); comm_ = src.communicator();}
->>>>>>> d61b0f18
 
     ///@brief Get underlying data
     ///@return read access to data
@@ -93,10 +84,6 @@
     ///@brief Swap data  and communicator
     ///@param src communicator and data is swapped
     void swap( MPI_Vector& src){
-<<<<<<< HEAD
-=======
-        std::swap( comm_ , src.comm_);
->>>>>>> d61b0f18
         data_.swap(src.data_);
         std::swap( comm_ , src.comm_);
         std::swap( comm128_ , src.comm128_);
@@ -104,20 +91,13 @@
     }
   private:
     container data_;
-<<<<<<< HEAD
     MPI_Comm comm_, comm128_, comm128Reduce_;
-=======
-    MPI_Comm comm_;
 };
->>>>>>> d61b0f18
 
 };
 
-<<<<<<< HEAD
 ///@addtogroup vec_list
 ///@{
-=======
->>>>>>> d61b0f18
 template<class container>
 struct VectorTraits<MPI_Vector<container> > {
     using value_type = typename container::value_type;
@@ -137,11 +117,7 @@
 *
 * exchanges a halo of given depth among neighboring processes in a given direction
 * (the corresponding gather map is of general type and the communication
-<<<<<<< HEAD
 *  can also be modeled in \c GeneralComm, but not \c BijectiveComm or \c SurjectiveComm )
-=======
-*  can also be modeled in GeneralComm, but not BijectiveComm or SurjectiveComm )
->>>>>>> d61b0f18
 * @ingroup mpi_structures
 * @tparam Index the type of index container (must be either thrust::host_vector<int> or thrust::device_vector<int>)
 * @tparam Vector the vector container type must have a resize() function and work
@@ -332,7 +308,6 @@
             for( unsigned j=0; j<n; j++)
                 for( unsigned k=0; k<dim_[0]; k++)
                 {
-<<<<<<< HEAD
                     hbgather1[(i*n+j)*dim_[0]+k]        = (i*dim_[1] +               j)*dim_[0] + k;
                     mid_gather[(i*4*n+0*n+j)*dim_[0]+k] = (i*dim_[1]               + j)*dim_[0] + k;
                     mid_gather[(i*4*n+1*n+j)*dim_[0]+k] = (i*dim_[1] + n           + j)*dim_[0] + k;
@@ -345,16 +320,6 @@
                     mid_scatter[(i*4*n+2*n+j)*dim_[0]+k] = (i*(6*n) + 3*n + j)*dim_[0] + k;
                     mid_scatter[(i*4*n+3*n+j)*dim_[0]+k] = (i*(6*n) + 4*n + j)*dim_[0] + k;
                     hbscattr2[(i*n+j)*dim_[0]+k]         = (i*(6*n) + 5*n + j)*dim_[0] + k;
-=======
-                    hbgather1[(i*n+j)*dim_[0]+k] =
-                        (i*dim_[1] +               j)*dim_[0] + k;
-                    hbgather2[(i*n+j)*dim_[0]+k] =
-                        (i*dim_[1] + dim_[1] - n + j)*dim_[0] + k;
-                    hbscattr1[(i*n+j)*dim_[0]+k] =
-                        (i*(          2*n) +                       j)*dim_[0] + k;
-                    hbscattr2[(i*n+j)*dim_[0]+k] =
-                        (i*(          2*n) + (          2*n) - n + j)*dim_[0] + k;
->>>>>>> d61b0f18
                 }
         break;
         case( 2):
@@ -452,7 +417,6 @@
 template<class I, class V>
 void NearestNeighborComm<I,V>::do_global_gather_wait( SerialTag, const value_type* input, value_type * values, MPI_Request rqst[4]) const
 {
-<<<<<<< HEAD
     unsigned size = buffer_size();
     for( unsigned i=0; i<4*size; i++)
         values[scatter_map_middle[i]] = input[gather_map_middle[i]];
@@ -463,12 +427,6 @@
         values[scatter_map2[i]] = rb2.data()[i];
     }
 }
-=======
-    int source, dest;
-    MPI_Status status;
-    //mpi_cart_shift may return MPI_PROC_NULL then the receive buffer is not modified
-    MPI_Cart_shift( comm_, direction_, -1, &source, &dest);
->>>>>>> d61b0f18
 #if THRUST_DEVICE_SYSTEM==THRUST_DEVICE_SYSTEM_CUDA
 template<class I, class V>
 void NearestNeighborComm<I,V>::do_global_gather_init( CudaTag, const value_type* input, MPI_Request rqst[4]) const
