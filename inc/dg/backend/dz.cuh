--- conflicted
+++ resolved
@@ -132,50 +132,11 @@
         for( unsigned i=0; i<size; i++)
         {
             coords[0] = y[0][i], coords[1] = y[1][i], coords[2] = y[2][i];
-<<<<<<< HEAD
-            dg::integrateRK4( field, coords, coordsP, g_.hz(), eps); //+ integration
-            dg::integrateRK4( field, coords, coordsM, -g_.hz(), eps); //- integration
-            if (!(coordsP[0] >= g_.x0() && coordsP[0] <= g_.x1())
-            || !(coordsP[1] >= g_.y0() && coordsP[1] <= g_.y1()))
-            {
-                double tempvaluex;double tempvaluey;
-                unsigned mem=0;
-                if (coordsP[0] <= g_.x0()) { tempvaluex=g_.x0();mem=0;}
-                if (coordsP[0] >= g_.x1()) { tempvaluex=g_.x1();mem=0;}
-                if (coordsP[1] <= g_.y0()) { tempvaluey=g_.y0();mem=1;}
-                if (coordsP[1] >= g_.y1()) { tempvaluey=g_.y1();mem=1;}
-                BoxIntegrator<Field> boxy( field, g2d, eps);
-                boxy.set_coords( coords); //nimm alte koordinaten
-                double dPhiMin = 0, dPhiMax = g_.hz();
-                dg::bisection1d( boxy, dPhiMin, dPhiMax,eps); //suche 0 stelle
-                dg::integrateRK4( field, coords, coordsP, dPhiMin, eps); //integriere bis 0 stelle     
-                if (mem==0) { coordsP[0]=tempvaluex; }
-                if (mem==1) { coordsP[1]=tempvaluey;  }     
-            }
-            if ( !(coordsM[0] >= g_.x0() && coordsM[0] <= g_.x1())
-            || !(coordsM[1] >= g_.y0() && coordsM[1] <= g_.y1()))
-            {
-                double tempvaluex;double tempvaluey;
-                unsigned mem=0;
-                if (coordsM[0] <= g_.x0()) { tempvaluex=g_.x0(); mem=0;}
-                if (coordsM[0] >= g_.x1()) { tempvaluex=g_.x1(); mem=0;}
-                if (coordsM[1] <= g_.y0()) { tempvaluey=g_.y0(); mem=1;}
-                if (coordsM[1] >= g_.y1()) { tempvaluey=g_.y1(); mem=1;}
-                BoxIntegrator<Field> boxy( field, g2d, eps);
-                boxy.set_coords( coords);
-                double dPhiMin = -g_.hz(), dPhiMax = 0;
-                dg::bisection1d( boxy, dPhiMin, dPhiMax,eps);
-                dg::integrateRK4( field, coords, coordsM, dPhiMax, eps);
-                if (mem==0) { coordsM[0]=tempvaluex;   }
-                if (mem==1) { coordsM[1]=tempvaluey;   }  
-            }
-
-=======
+
             double phi1 = g_.hz();
             boxintegrator( field, g2d, coords, coordsP, phi1, eps, globalbcz);
             phi1 = -g_.hz();
             boxintegrator( field, g2d, coords, coordsM, phi1, eps, globalbcz);
->>>>>>> 37a8796a
             yp[0][i] = coordsP[0], yp[1][i] = coordsP[1], yp[2][i] = coordsP[2];
             ym[0][i] = coordsM[0], ym[1][i] = coordsM[1], ym[2][i] = coordsM[2];
         }
@@ -214,76 +175,11 @@
     */
     void set_boundaries( dg::bc bcz, double left, double right)
     {
-<<<<<<< HEAD
-//         for( unsigned i=0; i<size; i++)
-//         {
-//     
-//             //assumes that perp boundary condition is constant on the entire 3d box surface
-//             coords[0] = y[0][i], coords[1] = y[1][i], coords[2] = y[2][i];
-//             dg::integrateRK4( field, coords, coordsP, g_.hz(), eps);  //+ integration
-//             dg::integrateRK4( field, coords, coordsM, -g_.hz(), eps); //- integration
-// 
-//             yp[0][i] = coordsP[0], yp[1][i] = coordsP[1], yp[2][i] = coordsP[2];
-//             ym[0][i] = coordsM[0], ym[1][i] = coordsM[1], ym[2][i] = coordsM[2];
-//         }
-//         //dg::integrateRK4( field, y, ym, -g_.hz(), eps);
-//         cut( y, yp, g2d);
-//         cut( y, ym, g2d);
- for( unsigned i=0; i<size; i++)
-        {
-    
-            //assumes that perp boundary condition is constant on the entire 3d box surface
-            coords[0] = y[0][i], coords[1] = y[1][i], coords[2] = y[2][i];
-            dg::integrateRK4( field, coords, coordsP, g_.hz(), eps); //+ integration
-            dg::integrateRK4( field, coords, coordsM, -g_.hz(), eps); //- integration
-            if (!(coordsP[0] >= g_.x0() && coordsP[0] <= g_.x1())
-            || !(coordsP[1] >= g_.y0() && coordsP[1] <= g_.y1()))
-            {
-                double tempvaluex;double tempvaluey;
-                unsigned mem=0;
-                if (coordsP[0] <= g_.x0()) { tempvaluex=g_.x0();mem=0;}
-                if (coordsP[0] >= g_.x1()) { tempvaluex=g_.x1();mem=0;}
-                if (coordsP[1] <= g_.y0()) { tempvaluey=g_.y0();mem=1;}
-                if (coordsP[1] >= g_.y1()) { tempvaluey=g_.y1();mem=1;}
-                BoxIntegrator<Field> boxy( field, g2d, eps);
-                boxy.set_coords( coords); //nimm alte koordinaten
-                double dPhiMin = 0, dPhiMax = g_.hz();
-                dg::bisection1d( boxy, dPhiMin, dPhiMax,eps); //suche 0 stelle
-                dg::integrateRK4( field, coords, coordsP, dPhiMin, eps); //integriere bis 0 stelle     
-                std::cout << "dPhimin " << dPhiMin << std::endl;
-                if (mem==0) { coordsP[0]=tempvaluex; }
-                if (mem==1) {coordsP[1]=tempvaluey;  }     
-            }
-            if ( !(coordsM[0] >= g_.x0() && coordsM[0] <= g_.x1())
-            || !(coordsM[1] >= g_.y0() && coordsM[1] <= g_.y1()))
-            {
-                double tempvaluex;double tempvaluey;
-                unsigned mem=0;
-                if (coordsM[0] <= g_.x0()) { tempvaluex=g_.x0(); mem=0;}
-                if (coordsM[0] >= g_.x1()) { tempvaluex=g_.x1(); mem=0;}
-                if (coordsM[1] <= g_.y0()) { tempvaluey=g_.y0(); mem=1;}
-                if (coordsM[1] >= g_.y1()) { tempvaluey=g_.y1(); mem=1;}
-                BoxIntegrator<Field> boxy( field, g2d, eps);
-                boxy.set_coords( coords);
-                double dPhiMin = -g_.hz(), dPhiMax = 0;
-                dg::bisection1d( boxy, dPhiMin, dPhiMax,eps);
-                dg::integrateRK4( field, coords, coordsM, dPhiMax, eps);
-                std::cout << "dPhimin " << dPhiMin << std::endl;
-                if (mem==0) { coordsM[0]=tempvaluex;   }
-                if (mem==1) { coordsM[1]=tempvaluey;   }  
-            }
-
-            yp[0][i] = coordsP[0], yp[1][i] = coordsP[1], yp[2][i] = coordsP[2];
-            ym[0][i] = coordsM[0], ym[1][i] = coordsM[1], ym[2][i] = coordsM[2];
-        }
-        plus  = dg::create::interpolation( yp[0], yp[1], g2d, dg::NEU);
-        minus = dg::create::interpolation( ym[0], ym[1], g2d, dg::NEU);
-=======
+
         bcz_ = bcz;
         const dg::Grid2d<double> g2d( g_.x0(), g_.x1(), g_.y0(), g_.y1(), g_.n(), g_.Nx(), g_.Ny());
         left_ = dg::evaluate( dg::CONSTANT(left), g2d);
         right_ = dg::evaluate( dg::CONSTANT(right),g2d);
->>>>>>> 37a8796a
     }
     /**
      * @brief Set boundary conditions in the limiter region
@@ -361,6 +257,8 @@
      */
     template< class BinaryOp, class UnaryOp>
     container evaluate( BinaryOp f, UnaryOp g, unsigned p0, unsigned rounds);
+    template< class BinaryOp, class UnaryOp>
+    container evaluateAvg( BinaryOp f, UnaryOp g, unsigned p0, unsigned rounds);
     void einsPlus( const container& n, container& npe);
     void einsMinus( const container& n, container& nme);
     private:
@@ -513,6 +411,23 @@
     }
     return vec3d;
 }
+
+template< class M, class container>
+template< class BinaryOp, class UnaryOp>
+container DZ<M,container>::evaluateAvg( BinaryOp f, UnaryOp g, unsigned p0, unsigned rounds)
+{
+      
+      container vec3d = evaluate( f, g, p0, rounds);
+      container vec2d(g_.size()/g_.Nz());
+
+      for (unsigned i = 0; i<g_.Nz(); i++)
+      {
+            container part( vec3d.begin() + i* (g_.size()/g_.Nz()), vec3d.begin()+(i+1)*(g_.size()/g_.Nz()));
+            dg::blas1::axpby(1.0,part,1.0,vec2d);
+      }
+        dg::blas1::scal(vec2d,1./g_.Nz());
+        return vec2d;
+}
 template< class M, class container>
 void DZ<M, container>::einsPlus( const container& f, container& fpe)
 {
