--- conflicted
+++ resolved
@@ -25,9 +25,6 @@
 }
 };
 
-<<<<<<< HEAD
-template < class Field>
-=======
 /**
  * @brief Integrate a field line 
  *
@@ -35,7 +32,6 @@
  * @tparam Grid must provide 2d boundaries x0(), x1(), y0(), and y1()
  */
 template < class Field, class Grid>
->>>>>>> 810eedd2
 struct BoxIntegrator
 {
     BoxIntegrator( Field field, const Grid& g, double eps): field_(field), g_(g), coords_(3), coordsp_(3), eps_(eps) {}
@@ -348,8 +344,7 @@
     dg::blas1::axpby( 1., tempP, -1., tempM);
     dg::blas1::pointwiseDivide( tempM, hz, dzf);
 }
-<<<<<<< HEAD
-=======
+
 
 template<class M, class container>
 void DZ<M,container>::centeredT( const container& f, container& dzf)
@@ -412,7 +407,6 @@
     dg::blas1::axpby( -1., tempM, 1., tempP);
     dg::blas1::axpby( 0.5, tempP, 1., dzTdzf);
 }
->>>>>>> 810eedd2
 template< class M, class container >
 void DZ<M,container>::dzz( const container& f, container& dzzf)
 {
