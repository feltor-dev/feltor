#pragma once

#include <cassert>
#include <thrust/sequence.h>
#include <thrust/sort.h>
#include <thrust/gather.h>
#include <thrust/scatter.h>

#include <thrust/host_vector.h>
#include <thrust/device_vector.h>
#include "blas1_dispatch_shared.h"
#include "dg/blas1.h"
#include "memory.h"
#include "mpi_communicator.h"

namespace dg{

///@cond

/**
 * @brief engine class for mpi gather and scatter operations
 *
 * This class takes a buffer with indices sorted according to the PID to which
 * to send (or gather from) and connects it to an intermediate "store"
 * In this way gather and scatter are defined with respect to the buffer and
 * the store is the vector.
 */
template<class Index, class Vector>
struct Collective
{
    Collective(){}
    /**
     * @brief Construct from a map: PID -> howmanyToSend
     *
     * The size of sendTo must match the number of processes in the communicator
     * @param sendTo sendTo[PID] equals the number of points the calling process has to send to the given PID
     * @param comm Communicator
     */
    Collective( const thrust::host_vector<int>& sendTo, MPI_Comm comm) {
        construct( sendTo, comm);}

    void construct( const thrust::host_vector<int>& map, MPI_Comm comm){
        //sollte schnell sein
        thrust::host_vector<int> sendTo=map, recvFrom=sendTo;
        comm_=comm;
        thrust::host_vector<int> accS = sendTo, accR = recvFrom;
        int rank, size;
        MPI_Comm_rank( comm_, &rank);
        MPI_Comm_size( comm_, &size);
        assert( sendTo.size() == (unsigned)size);
        thrust::host_vector<unsigned> global( size*size);
        MPI_Allgather( sendTo.data(), size, MPI_UNSIGNED,
                       global.data(), size, MPI_UNSIGNED,
                       comm_);
        for( unsigned i=0; i<(unsigned)size; i++)
            recvFrom[i] = global[i*size+rank];
        thrust::exclusive_scan( sendTo.begin(),   sendTo.end(),   accS.begin());
        thrust::exclusive_scan( recvFrom.begin(), recvFrom.end(), accR.begin());
        sendTo_=sendTo, recvFrom_=recvFrom, accS_=accS, accR_=accR;
    }
    /**
     * @brief Number of processes in the communicator
     *
     * Same as a call to MPI_Comm_size(..)
     *
     * @return Total number of processes
     */
    unsigned size() const {return values_size();}
    MPI_Comm comm() const {return comm_;}

    void transpose(){ sendTo_.swap( recvFrom_);}
    void invert(){ sendTo_.swap( recvFrom_);}

    void scatter( const Vector& values, Vector& store) const;
    void gather( const Vector& store, Vector& values) const;
    unsigned store_size() const{
        if( recvFrom_.empty()) return 0;
        return thrust::reduce( recvFrom_.begin(), recvFrom_.end() );}
    unsigned values_size() const{
        if( sendTo_.empty()) return 0;
        return thrust::reduce( sendTo_.begin(), sendTo_.end() );}
    MPI_Comm communicator() const{return comm_;}
    private:
    unsigned sendTo( unsigned pid) const {return sendTo_[pid];}
    unsigned recvFrom( unsigned pid) const {return recvFrom_[pid];}
    Index sendTo_,   accS_; //accumulated send
    Index recvFrom_, accR_; //accumulated recv
    MPI_Comm comm_;
};

template< class Index, class Device>
void Collective<Index, Device>::scatter( const Device& values, Device& store) const
{
    assert( store.size() == store_size() );
#if THRUST_DEVICE_SYSTEM==THRUST_DEVICE_SYSTEM_CUDA
    cudaDeviceSynchronize(); //needs to be called
#endif //THRUST_DEVICE_SYSTEM
    MPI_Alltoallv(
            thrust::raw_pointer_cast( values.data()),
            thrust::raw_pointer_cast( sendTo_.data()),
            thrust::raw_pointer_cast( accS_.data()), getMPIDataType<get_value_type<Device> >(),
            thrust::raw_pointer_cast( store.data()),
            thrust::raw_pointer_cast( recvFrom_.data()),
            thrust::raw_pointer_cast( accR_.data()), getMPIDataType<get_value_type<Device> >(), comm_);
}

template< class Index, class Device>
void Collective<Index, Device>::gather( const Device& gatherFrom, Device& values) const
{
    assert( gatherFrom.size() == store_size() );
    values.resize( values_size() );
#if THRUST_DEVICE_SYSTEM==THRUST_DEVICE_SYSTEM_CUDA
    cudaDeviceSynchronize(); //needs to be called
#endif //THRUST_DEVICE_SYSTEM
    MPI_Alltoallv(
            thrust::raw_pointer_cast( gatherFrom.data()),
            thrust::raw_pointer_cast( recvFrom_.data()),
            thrust::raw_pointer_cast( accR_.data()), getMPIDataType<get_value_type<Device> >(),
            thrust::raw_pointer_cast( values.data()),
            thrust::raw_pointer_cast( sendTo_.data()),
            thrust::raw_pointer_cast( accS_.data()), getMPIDataType<get_value_type<Device> >(), comm_);
}
//BijectiveComm ist der Spezialfall, dass jedes Element nur ein einziges Mal gebraucht wird.
///@endcond

/**
 * @ingroup mpi_structures
 * @brief Perform bijective gather and its transpose (scatter) operation across processes
 * on distributed vectors using mpi
 *
If the gather map idx[i] is bijective, each element of the source vector v maps
to exactly one location in the buffer vector w. In this case the scatter matrix S
is the inverse of G. (see \c aCommunicator for more details)
 * @code
 int i = myrank;
 double values[8] = {i,i,i,i, 9,9,9,9};
 thrust::host_vector<double> hvalues( values, values+8);
 int pids[8] =      {0,1,2,3, 0,1,2,3};
 thrust::host_vector<int> hpids( pids, pids+8);
 BijectiveComm coll( hpids, MPI_COMM_WORLD);
 thrust::host_vector<double> hrecv = coll.global_gather( hvalues); //for e.g. process 0 hrecv is now {0,9,1,9,2,9,3,9}
 thrust::host_vector<double> hrecv2( hvalues.size());
 coll.global_scatter_reduce( hrecv, hrecv2); //hrecv2 now equals hvalues independent of process rank
 @endcode
 * @tparam Index an integer thrust Vector
 * @tparam Vector a thrust Vector
 * @note a scatter followed by a gather of the received values restores the original array
 * @note The order of the received elements is according to their original array index
 *   (i.e. a[0] appears before a[1]) and their process rank of origin ( i.e. values from rank 0 appear before values from rank 1)
 */
template< class Index, class Vector>
struct BijectiveComm : public aCommunicator<Vector>
{
    ///@copydoc GeneralComm::GeneralComm()
    BijectiveComm( ){ }
    /**
     * @brief Construct from a given scatter map with respect to the source/data vector
     *
     * @param pids Gives to every index i of the values/data vector (not the buffer vector!)
     *   the rank pids[i] to which to send the data element data[i].
     *   The rank pids[i] needs to be element of the given communicator.
     * @param comm An MPI Communicator that contains the participants of the scatter/gather
     * @note The actual scatter/gather map is constructed from the given map so the result behaves as if pids was the actual scatter/gather map on the buffer
     */
    BijectiveComm( const thrust::host_vector<int>& pids, MPI_Comm comm) {
        construct( pids, comm);
    }
    ///@copydoc GeneralComm::GeneralComm(unsigned,const thrust::host_vector<int>&,const thrust::host_vector<int>&,MPI_Comm)
    ///@note we assume that the gather map is bijective
    BijectiveComm( unsigned local_size, thrust::host_vector<int> localGatherMap, thrust::host_vector<int> pidGatherMap, MPI_Comm comm)
    {
        construct( pidGatherMap, comm);
        p_.transpose();
    }
    ///@copydoc GeneralComm::GeneralComm(const thrust::host_vector<int>&,const ConversionPolicy&)
    ///@note we assume that the gather map is bijective
    template<class ConversionPolicy>
    BijectiveComm( const thrust::host_vector<int>& globalGatherMap, const ConversionPolicy& p)
    {
        thrust::host_vector<int> local(globalGatherMap.size()), pids(globalGatherMap.size());
        bool success = true;
        for(unsigned i=0; i<local.size(); i++)
            if( !p.global2localIdx(globalGatherMap[i], local[i], pids[i]) ) success = false;
        assert( success);
        construct( pids, p.communicator());
        p_.transpose();
    }

    ///@copydoc GeneralComm::GeneralComm(const GeneralComm<OtherIndex,OtherVector>&)
    template<class OtherIndex, class OtherVector>
    BijectiveComm( const BijectiveComm<OtherIndex, OtherVector>& src) {
        construct( src.get_pids(), src.communicator());
    }

    /**
    * @brief These are the pids that were given in the Constructor
    * @return the vector given in the constructor
    */
    const thrust::host_vector<int>& get_pids()const{return pids_;}
    virtual BijectiveComm* clone() const override final {return new BijectiveComm(*this);}
    private:
    virtual bool do_isCommunicating() const override final{
        int rank;
        MPI_Comm_rank( do_communicator(), &rank);
        bool communicating = false;
        for( unsigned i=0; i<pids_.size(); i++)
            if( pids_[i] != rank)
                communicating = true;
        return communicating;
    }
    virtual MPI_Comm do_communicator() const override final {return p_.communicator();}
    virtual unsigned do_size() const override final { return p_.store_size();}
    virtual Vector do_make_buffer()const override final{
        Vector tmp( do_size() );
        return tmp;
    }
    void construct( thrust::host_vector<int> pids, MPI_Comm comm)
    {
        this->set_local_size( pids.size());
        pids_ = pids;
        dg::assign( pids, idx_);
        int rank, size;
        MPI_Comm_size( comm, &size);
        MPI_Comm_rank( comm, &rank);
        for( unsigned i=0; i<pids.size(); i++)
            assert( 0 <= pids[i] && pids[i] < size);
        thrust::host_vector<int> index(pids);
        thrust::sequence( index.begin(), index.end());
        thrust::stable_sort_by_key( pids.begin(), pids.end(), index.begin());//note: this also sorts the pids
        idx_=index;
        //now we can repeat/invert the sort by a gather/scatter operation with index as map
        //i.e. we could sort pids by a gather

        //Now construct the collective object by getting the number of elements to send
        thrust::host_vector<int> one( pids.size(), 1), keys(one), number(one);
        typedef thrust::host_vector<int>::iterator iterator;
        thrust::pair< iterator, iterator> new_end =
            thrust::reduce_by_key( pids.begin(), pids.end(), //sorted!
                one.begin(), keys.begin(), number.begin() );
        unsigned distance = thrust::distance( keys.begin(), new_end.first);
        thrust::host_vector<int> sendTo( size, 0 );
        for( unsigned i=0; i<distance; i++)
            sendTo[keys[i]] = number[i];
        p_.construct( sendTo, comm);
        values_.data().resize( idx_.size());
    }
    virtual void do_global_gather( const get_value_type<Vector>* values, Vector& store)const override final
    {
        //actually this is a scatter but we constructed it invertedly
        //we could maybe transpose the Collective object!?
        //assert( values.size() == idx_.size());
        //nach PID ordnen
        typename Vector::const_pointer values_ptr(values);
        thrust::gather( idx_.begin(), idx_.end(), values_ptr, values_.data().begin());
        //senden
        p_.scatter( values_.data(), store);
    }

    virtual void do_global_scatter_reduce( const Vector& toScatter, get_value_type<Vector>* values) const override final
    {
        //actually this is a gather but we constructed it invertedly
        p_.gather( toScatter, values_.data());
        typename Vector::pointer values_ptr(values);
        //nach PID geordnete Werte wieder umsortieren
        thrust::scatter( values_.data().begin(), values_.data().end(), idx_.begin(), values_ptr);
    }
    Buffer<Vector> values_;
    Index idx_;
    Collective<Index, Vector> p_;
    thrust::host_vector<int> pids_;
};

/**
 * @ingroup mpi_structures
 * @brief Perform surjective gather and its transpose (scatter) operation across processes
 * on distributed vectors using mpi
 *
 * This Communicator performs surjective global gather and
 scatter operations, which means that the gather map
 is @b surjective: If the gather map idx[i] is surjective, each element of the source vector v
maps to at least one location in the buffer vector w. This means that the scatter matrix S
can have more than one 1's in each line. (see \c aCommunicator for more details)
 Compared to \c BijectiveComm in the \c global_gather function there is an additional
 gather and in the \c global_scatter_reduce function a reduction
 needs to be performed.
 * @tparam Index an integer thrust Vector
 * @tparam Vector a thrust Vector
 */
template< class Index, class Vector>
struct SurjectiveComm : public aCommunicator<Vector>
{
    ///@copydoc GeneralComm::GeneralComm()
    SurjectiveComm(){
        buffer_size_ = store_size_ = 0;
    }
    ///@copydoc GeneralComm::GeneralComm(unsigned,const thrust::host_vector<int>&,const thrust::host_vector<int>&,MPI_Comm)
    ///@note we assume that the gather map is surjective
    SurjectiveComm( unsigned local_size, const thrust::host_vector<int>& localGatherMap, const thrust::host_vector<int>& pidGatherMap, MPI_Comm comm)
    {
        construct( local_size, localGatherMap, pidGatherMap, comm);
    }

    ///@copydoc GeneralComm::GeneralComm(const thrust::host_vector<int>&,const ConversionPolicy&)
    ///@note we assume that the gather map is surjective
    template<class ConversionPolicy>
    SurjectiveComm( const thrust::host_vector<int>& globalGatherMap, const ConversionPolicy& p)
    {
        thrust::host_vector<int> local(globalGatherMap.size()), pids(globalGatherMap.size());
        bool success = true;
        for(unsigned i=0; i<local.size(); i++)
            if( !p.global2localIdx(globalGatherMap[i], local[i], pids[i]) ) success = false;

        assert( success);
        construct( p.local_size(), local, pids, p.communicator());
    }

    ///@copydoc GeneralComm::GeneralComm(const GeneralComm<OtherIndex,OtherVector>&)
    template<class OtherIndex, class OtherVector>
    SurjectiveComm( const SurjectiveComm<OtherIndex, OtherVector>& src)
    {
        construct( src.local_size(), src.getLocalGatherMap(), src.getPidGatherMap(), src.communicator());
    }

    ///@copydoc GeneralComm::getLocalGatherMap
    const thrust::host_vector<int>& getLocalGatherMap() const {return localGatherMap_;}
    ///@copydoc GeneralComm::getPidGatherMap
    const thrust::host_vector<int>& getPidGatherMap() const {return pidGatherMap_;}
    const Index& getSortedGatherMap() const {return sortedGatherMap_;}
    virtual SurjectiveComm* clone() const override final {return new SurjectiveComm(*this);}
    private:
    virtual bool do_isCommunicating() const override final{ return bijectiveComm_.isCommunicating();}
    virtual Vector do_make_buffer()const override final{
        Vector tmp(do_size());
        return tmp;
    }
    virtual void do_global_gather( const get_value_type<Vector>* values, Vector& buffer)const override final
    {
        //gather values to store
        typename Vector::const_pointer values_ptr(values);
        thrust::gather( gatherMap_.begin(), gatherMap_.end(), values_ptr, store_.data().begin());
        bijectiveComm_.global_scatter_reduce( store_.data(), thrust::raw_pointer_cast(buffer.data()));
    }
    virtual void do_global_scatter_reduce( const Vector& toScatter, get_value_type<Vector>* values)const override final
    {
        //first gather values into store
        Vector store_t = bijectiveComm_.global_gather( thrust::raw_pointer_cast(toScatter.data()));
        //now perform a local sort, reduce and scatter operation
        thrust::gather( sortMap_.begin(), sortMap_.end(), store_t.begin(), store_.data().begin());
        typename Vector::pointer values_ptr(values);
        thrust::reduce_by_key( sortedGatherMap_.begin(), sortedGatherMap_.end(), store_.data().begin(), keys_.data().begin(), values_ptr);
    }
    virtual MPI_Comm do_communicator()const override final{return bijectiveComm_.communicator();}
    virtual unsigned do_size() const override final {return buffer_size_;}
    void construct( unsigned local_size, thrust::host_vector<int> localGatherMap, thrust::host_vector<int> pidGatherMap, MPI_Comm comm)
    {
        this->set_local_size(local_size);
        bijectiveComm_ = BijectiveComm<Index, Vector>( pidGatherMap, comm);
        localGatherMap_ = localGatherMap, pidGatherMap_ = pidGatherMap;
        buffer_size_ = localGatherMap.size();
        assert( buffer_size_ == pidGatherMap.size());
        //the bijectiveComm behaves as if we had given the gather map for the store
        //now gather the localGatherMap from the buffer to the store to get the final gather map
<<<<<<< HEAD
        Vector localGatherMap_d = dg::transfer<Vector>(localGatherMap);
        Vector gatherMap_V = bijectiveComm_.global_gather( thrust::raw_pointer_cast(localGatherMap_d.data()));
        Index gatherMap_I;
        dg::blas1::transfer(gatherMap_V, gatherMap_I);
=======
        Vector localGatherMap_d = dg::construct<Vector>( localGatherMap);
        Vector gatherMap_V = bijectiveComm_.global_gather( localGatherMap_d);
        Index gatherMap_I = dg::construct<Index>(gatherMap_V);
>>>>>>> ac0b35ac
        gatherMap_ = gatherMap_I;
        store_size_ = gatherMap_.size();
        store_.data().resize( store_size_);
        keys_.data().resize( store_size_);

        //now prepare a reduction map and a scatter map
        sortMap_ = gatherMap_I;
        thrust::sequence( sortMap_.begin(), sortMap_.end());
        thrust::stable_sort_by_key( gatherMap_I.begin(), gatherMap_I.end(), sortMap_.begin());//note: this also sorts the gatherMap
        dg::assign( gatherMap_I, sortedGatherMap_);
        //now we can repeat/invert the sort by a gather/scatter operation with sortMap as map
    }
    unsigned buffer_size_, store_size_;
    BijectiveComm<Index, Vector> bijectiveComm_;
    Index gatherMap_;
    Index sortMap_, sortedGatherMap_;
    Buffer<Index> keys_;
    Buffer<Vector> store_;
    thrust::host_vector<int> localGatherMap_, pidGatherMap_;
};

/**
 * @ingroup mpi_structures
 * @brief Perform general gather and its transpose (scatter) operation across processes
 * on distributed vectors using mpi
 *
 * This Communicator can perform general global gather and
 scatter operations.
In general the gather map idx[i] might or might not map an element of
the source vector v. This means that the scatter matrix S can have one or more
empty lines. (see \c aCommunicator for more details)
 Compared to \c SurjectiveComm the \c global_scatter_reduce function needs
 to perform an additional scatter as some elements of the source vector might be left empty
 * @tparam Index an integer thrust Vector
 * @tparam Vector a thrust Vector
 */
template< class Index, class Vector>
struct GeneralComm : public aCommunicator<Vector>
{
    /// no memory allocation; size 0
    GeneralComm(){}
    /**
    * @brief Construct from local indices and PIDs gather map
    *
    * The indices in the gather map are written with respect to the buffer vector.
    * Each location in the source vector is uniquely specified by a local vector index and the process rank.
    * @param local_size local size of a \c dg::MPI_Vector (same for all processes)
    * @param localGatherMap Each element \c localGatherMap[i] represents a local vector index from where to gather the value. There are "local buffer size" elements.
    * @param pidGatherMap Each element \c pidGatherMap[i] represents the pid/rank from where to gather the corresponding local index \c localGatherMap[i].  Same size as localGatherMap.
     *   The pid/rank needs to be element of the given communicator.
    * @param comm The MPI communicator participating in the scatter/gather operations
    */
    GeneralComm( unsigned local_size, const thrust::host_vector<int>& localGatherMap, const thrust::host_vector<int>& pidGatherMap, MPI_Comm comm) {
        construct(local_size, localGatherMap, pidGatherMap, comm);
    }
    ///@brief reconstruct from another type; if src is empty, same as default constructor
    template<class OtherIndex, class OtherVector>
    GeneralComm( const GeneralComm<OtherIndex, OtherVector>& src){
        if( src.buffer_size() > 0)
            construct( src.local_size(), src.getLocalGatherMap(), src.getPidGatherMap(), src.communicator());
    }

    /**
     * @brief Construct from global indices gather map
     *
     * Uses the \c global2localIdx() member of MPITopology to generate localGatherMap and pidGatherMap
     * @tparam ConversionPolicy has to have the members:
     *  - \c bool\c global2localIdx(unsigned,unsigned&,unsigned&) \c const;
     * where the first parameter is the global index and the
     * other two are the output pair (localIdx, rank).
       return true if successful, false if global index is not part of the grid
     *  - \c MPI_Comm \c %communicator() \c const;  returns the communicator to use in the gather/scatter
     *  - \c local_size(); return the local vector size
     * @param globalGatherMap Each element \c globalGatherMap[i] represents a global vector index from where to take the value. There are "local buffer size == size()" elements.
     * @param p the conversion object
     * @sa basictopology the MPI %grids defined in Level 3 can all be used as a ConversionPolicy
     */
    template<class ConversionPolicy>
    GeneralComm( const thrust::host_vector<int>& globalGatherMap, const ConversionPolicy& p)
    {
        thrust::host_vector<int> local(globalGatherMap.size()), pids(globalGatherMap.size());
        bool success = true;
        for(unsigned i=0; i<local.size(); i++)
            if( !p.global2localIdx(globalGatherMap[i], local[i], pids[i]) ) success = false;
        assert( success);
        construct(p.local_size(), local, pids, p.communicator());
    }

    ///@brief read access to the local index gather map
    const thrust::host_vector<int>& getLocalGatherMap() const {return surjectiveComm_.getLocalGatherMap();}
    ///@brief read access to the pid gather map
    const thrust::host_vector<int>& getPidGatherMap() const {return surjectiveComm_.getPidGatherMap();}
    virtual GeneralComm* clone() const override final {return new GeneralComm(*this);}
    private:
    virtual bool do_isCommunicating() const override final{ return surjectiveComm_.isCommunicating();}
    virtual Vector do_make_buffer() const override final{
        Vector tmp(do_size());
        return tmp;
    }
    virtual MPI_Comm do_communicator()const override final{return surjectiveComm_.communicator();}
    virtual void do_global_gather( const get_value_type<Vector>* values, Vector& sink)const override final {
        surjectiveComm_.global_gather( values, sink);
    }
    virtual void do_global_scatter_reduce( const Vector& toScatter, get_value_type<Vector>* values)const override final {
        surjectiveComm_.global_scatter_reduce( toScatter, thrust::raw_pointer_cast(store_.data().data()));
        typename Vector::pointer values_ptr(values);
        dg::blas1::detail::doEvaluate_dispatch(
            get_execution_policy<Vector>(),
            this->local_size(),
            dg::equals(),
            values,
            0
        );
        thrust::scatter( store_.data().begin(), store_.data().end(), scatterMap_.begin(), values_ptr);
    }

    virtual unsigned do_size() const override final{return surjectiveComm_.buffer_size();}
    void construct( unsigned local_size, const thrust::host_vector<int>& localGatherMap, const thrust::host_vector<int>& pidGatherMap, MPI_Comm comm)
    {
        this->set_local_size( local_size);
        surjectiveComm_ = SurjectiveComm<Index,Vector>(local_size, localGatherMap, pidGatherMap, comm);

        const Index& sortedGatherMap_ = surjectiveComm_.getSortedGatherMap();
        thrust::host_vector<int> gatherMap = dg::construct<thrust::host_vector<int>>( sortedGatherMap_);
        thrust::host_vector<int> one( gatherMap.size(), 1), keys(one), number(one);
        typedef thrust::host_vector<int>::iterator iterator;
        thrust::pair< iterator, iterator> new_end =
            thrust::reduce_by_key( gatherMap.begin(), gatherMap.end(), //sorted!
                one.begin(), keys.begin(), number.begin() );
        unsigned distance = thrust::distance( keys.begin(), new_end.first);
        store_.data().resize( distance);
        scatterMap_.resize(distance);
        thrust::copy( keys.begin(), keys.begin() + distance, scatterMap_.begin());
    }
    SurjectiveComm<Index, Vector> surjectiveComm_;
    Buffer<Vector> store_;
    Index scatterMap_;
};

}//namespace dg<|MERGE_RESOLUTION|>--- conflicted
+++ resolved
@@ -360,16 +360,9 @@
         assert( buffer_size_ == pidGatherMap.size());
         //the bijectiveComm behaves as if we had given the gather map for the store
         //now gather the localGatherMap from the buffer to the store to get the final gather map
-<<<<<<< HEAD
-        Vector localGatherMap_d = dg::transfer<Vector>(localGatherMap);
-        Vector gatherMap_V = bijectiveComm_.global_gather( thrust::raw_pointer_cast(localGatherMap_d.data()));
-        Index gatherMap_I;
-        dg::blas1::transfer(gatherMap_V, gatherMap_I);
-=======
         Vector localGatherMap_d = dg::construct<Vector>( localGatherMap);
         Vector gatherMap_V = bijectiveComm_.global_gather( localGatherMap_d);
         Index gatherMap_I = dg::construct<Index>(gatherMap_V);
->>>>>>> ac0b35ac
         gatherMap_ = gatherMap_I;
         store_size_ = gatherMap_.size();
         store_.data().resize( store_size_);
