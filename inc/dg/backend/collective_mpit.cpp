#include <iostream>

#include <mpi.h>
#include "mpi_collective.h"


int main( int argc, char * argv[])
{
    MPI_Init( &argc, &argv);
    unsigned Nx = 30, Ny = 30; 
    int rank, size;
    MPI_Comm_rank( MPI_COMM_WORLD, &rank);
    MPI_Comm_size( MPI_COMM_WORLD, &size);

    if(rank==0)std::cout <<"Nx " <<Nx << " and Ny "<<Ny<<std::endl;
    if(rank==0)std::cout <<"Size =  " <<size <<std::endl;
    if(size!=4 && rank == 0){std::cerr <<"You run with "<<size<<" processes. Run with 4 processes!\n"; MPI_Finalize(); return -1;}

    if(rank==0)std::cout << "Test if scatter followed by gather leaves the input vector intact\n";
    thrust::host_vector<double> v( Nx*Ny, 3*rank);
    thrust::host_vector<double> m( Nx*Ny);
    for( int i=0; i<m.size(); i++)
    {
        m[i] = i%3 + rank/2;
        v[i] = v[i] + (double)(i + 17%(rank+1));
    }
    const thrust::host_vector<double> w(v);
    dg::Collective c(m, MPI_COMM_WORLD);
    thrust::host_vector<double> receive = c.scatter( v);
    //for( unsigned i=0; i<receive.size(); i++)
    //{
    //    if( rank==0)
    //        std::cout << receive[i]<<std::endl;
    //}
    MPI_Barrier( MPI_COMM_WORLD);
    //for( unsigned i=0; i<receive.size(); i++)
    //{
    //    if( rank==1)
    //        std::cout << receive[i]<<std::endl;
    //}
    c.gather( receive, v);
    bool equal = true;
    for( unsigned i=0; i<m.size(); i++)
    {
        if( v[i] != w[i])
        {
            equal = false;
        }
        //if( rank==0) std::cout << i << " "<<v[i]<<" "<<w[i]<<"\n";
    }
    if( rank==0)
    {
        if( equal) 
            std::cout <<"TEST PASSED\n";
        else
            std::cerr << "TEST FAILED\n";
    }

<<<<<<< HEAD
    //dg::Sender s(m, MPI_COMM_WORLD);
    //receive = s.scatter( v);
    //s.gather( receive, v);
    //equal = true;
    //for( unsigned i=0; i<m.size(); i++)
    //    if( v[i] != w[i])
    //    {
    //        equal = false;
    //        if(rank==0) std::cerr << v[i] << " vs "<<w[i]<<"\n";
    //    }

    //if( equal) 
    //    if(rank==0)std::cout <<"TEST PASSED\n";
    //MPI_Barrier(MPI_COMM_WORLD);
    //int r = rank;
    //double values[8] = {r,r,r,r, 9,9,9,9};
    //thrust::host_vector<double> hvalues( values, values+8);
    //int pids[10] =     {0,1,2,3, 0,1,2,3};
    //thrust::host_vector<int> hpids( pids, pids+8);
    //dg::Collective coll( hpids, MPI_COMM_WORLD);
    //thrust::host_vector<double> hrecv = coll.scatter( hvalues);
    //for( r=0; r<4; r++)
    //{
    //    if( rank == r);
    //    {
    //        std::cout << "Rank "<<rank<<": "; 
    //        for( unsigned i=0; i<hrecv.size(); i++)
    //            std::cout << hrecv[i] << " ";
    //        std::cout << std::endl;
    //    }
    //    MPI_Barrier(MPI_COMM_WORLD);
    //}


    //hrecv is now {}


=======
>>>>>>> dfbe1795
    MPI_Finalize();

    return 0;
}<|MERGE_RESOLUTION|>--- conflicted
+++ resolved
@@ -56,46 +56,6 @@
             std::cerr << "TEST FAILED\n";
     }
 
-<<<<<<< HEAD
-    //dg::Sender s(m, MPI_COMM_WORLD);
-    //receive = s.scatter( v);
-    //s.gather( receive, v);
-    //equal = true;
-    //for( unsigned i=0; i<m.size(); i++)
-    //    if( v[i] != w[i])
-    //    {
-    //        equal = false;
-    //        if(rank==0) std::cerr << v[i] << " vs "<<w[i]<<"\n";
-    //    }
-
-    //if( equal) 
-    //    if(rank==0)std::cout <<"TEST PASSED\n";
-    //MPI_Barrier(MPI_COMM_WORLD);
-    //int r = rank;
-    //double values[8] = {r,r,r,r, 9,9,9,9};
-    //thrust::host_vector<double> hvalues( values, values+8);
-    //int pids[10] =     {0,1,2,3, 0,1,2,3};
-    //thrust::host_vector<int> hpids( pids, pids+8);
-    //dg::Collective coll( hpids, MPI_COMM_WORLD);
-    //thrust::host_vector<double> hrecv = coll.scatter( hvalues);
-    //for( r=0; r<4; r++)
-    //{
-    //    if( rank == r);
-    //    {
-    //        std::cout << "Rank "<<rank<<": "; 
-    //        for( unsigned i=0; i<hrecv.size(); i++)
-    //            std::cout << hrecv[i] << " ";
-    //        std::cout << std::endl;
-    //    }
-    //    MPI_Barrier(MPI_COMM_WORLD);
-    //}
-
-
-    //hrecv is now {}
-
-
-=======
->>>>>>> dfbe1795
     MPI_Finalize();
 
     return 0;
