--- conflicted
+++ resolved
@@ -16,13 +16,9 @@
 double cosz( double x, double y, double z) { return cos(z)*sin(x)*sin(y);}
 
 typedef dg::DVec Vector;
-<<<<<<< HEAD
-typedef dg::EllSparseBlockMatDevice Matrix;
+typedef dg::EllSparseBlockMatDevice<double> Matrix;
 //typedef dg::HVec Vector;
 //typedef dg::EllSparseBlockMat Matrix;
-=======
-typedef dg::EllSparseBlockMatDevice<double> Matrix;
->>>>>>> c5c1a289
 
 int main()
 {
