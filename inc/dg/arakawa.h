--- conflicted
+++ resolved
@@ -121,38 +121,6 @@
     blas2::symv( bdxf, rhs, dxrhs);
     blas2::symv( bdyf, rhs, dyrhs);
 
-<<<<<<< HEAD
-    // order is important now
-    // +x (1) -> result und (2) -> blhs
-    blas1::pointwiseDot( lhs, dyrhs, result);
-    blas1::pointwiseDot( lhs, dxrhs, helper_);
-
-    // ++ (1) -> dyrhs and (2) -> dxrhs
-    blas1::pointwiseDot( dxlhs, dyrhs, dyrhs);
-    blas1::pointwiseDot( dylhs, dxrhs, dxrhs);
-
-    // x+ (1) -> dxlhs and (2) -> dylhs
-    blas1::pointwiseDot( dxlhs, rhs, dxlhs);
-    blas1::pointwiseDot( dylhs, rhs, dylhs);
-
-    blas1::axpby( 1./3., dyrhs, -1./3., dxrhs);  //dxl*dyr - dyl*dxr -> dxrhs
-    //everything which needs a dx 
-    blas1::axpby( 1./3., dxlhs, -1./3., helper_);   //dxl*r - l*dxr     -> helper 
-    //everything which needs a dy
-    blas1::axpby( 1./3., result, -1./3., dylhs); //l*dyr - dyl*r     -> dylhs
-
-    //blas1::axpby( 0., dyrhs,  -0., dxrhs); //++
-    ////for testing purposes (note that you need to set criss-cross)
-    //blas1::axpby( 1., dxlhs,  -0., helper); //x+ - +x
-    //blas1::axpby( 0., result, -1., dylhs);  //+x - x+
-
-    blas2::symv( bdyf, helper_, result);      //dy*(dxl*r - l*dxr) -> result
-    blas2::symv( bdxf, dylhs, dxlhs);      //dx*(l*dyr - dyl*r) -> dxlhs
-    //now sum everything up
-    blas1::axpby( 1., dxlhs, 1., result); //result + dxlhs -> result
-    blas1::axpby( 1., dxrhs, 1., result); //result + dyrhs -> result
-    tensor::pointwiseDot( perp_vol_inv_, result, result);
-=======
     blas1::pointwiseDot( 1./3., dxlhs, dyrhs, -1./3., dylhs, dxrhs, 0., result);
     //blas1::pointwiseDot( 1./3.,   lhs, dyrhs, -1./3., dylhs,   rhs, 0., helper_);
     //blas1::pointwiseDot( 1./3., dxlhs,   rhs, -1./3.,   lhs, dxrhs, 0., dylhs);
@@ -163,8 +131,7 @@
     //blas2::symv( 1., bdyf, dylhs, 1., result);
     blas2::symv( 1., bdxf, dylhs, 1., result);
     blas2::symv( 1., bdyf, dxrhs, 1., result);
-    geo::dividePerpVolume( result, grid);
->>>>>>> ad147198
+    tensor::pointwiseDot( perp_vol_inv_, result, result);
 }
 
 }//namespace dg
