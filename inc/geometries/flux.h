--- conflicted
+++ resolved
@@ -194,7 +194,8 @@
         //initial conditions:
         begin[2] = f_psi * ipol_/begin[0]*( psipZ_/psip2);        //y_R(R_0,Z_0)
         begin[3] = -f_psi * ipol_/begin[0]*( psipR_/psip2);       //y_Z(R_0,Z_0)
-
+//         begin[2] = f_psi * ipol_*( psipZ_/psip2);        //y_R(R_0,Z_0)
+//         begin[3] = -f_psi * ipol_*( psipR_/psip2);       //y_Z(R_0,Z_0)
         R_0 = begin[0], Z_0 = begin[1];
         //std::cout <<f_psi<<" "<<" "<< begin[0] << " "<<begin[1]<<"\t";
         solovev::flux::FieldRZYRYZY fieldRZY(gp_);
@@ -208,24 +209,16 @@
             eps_old = eps, r_old = r, z_old = z, yr_old = yr, yz_old = yz, xr_old = xr, xz_old = xz;
             dg::stepperRK17( fieldRZY, begin, end, 0, y_vec[0], steps);
             r[0] = end[0], z[0] = end[1], yr[0] = end[2], yz[0] = end[3];
-<<<<<<< HEAD
-//             xr[0] = -f_psi*psipR(r[0],z[0]), xz[0] = -f_psi*psipZ(r[0],z[0]);
-            xr[0] =psipR(r[0],z[0]), xz[0] =psipZ(r[0],z[0]);
-=======
+
             xr[0] = -psipR(r[0],z[0]), xz[0] = -psipZ(r[0],z[0]);
->>>>>>> 7bc63c1c
             //std::cout <<end[0]<<" "<< end[1] <<"\n";
             for( unsigned i=1; i<n*N; i++)
             {
                 temp = end;
                 dg::stepperRK17( fieldRZY, temp, end, y_vec[i-1], y_vec[i], steps);
                 r[i] = end[0], z[i] = end[1], yr[i] = end[2], yz[i] = end[3];
-<<<<<<< HEAD
-//                 xr[i] = -f_psi*psipR(r[i],z[i]), xz[i] = -f_psi*psipZ(r[i],z[i]);
-                xr[0] = psipR(r[0],z[0]), xz[0] = psipZ(r[0],z[0]);
-=======
+
                 xr[i] = -psipR(r[i],z[i]), xz[i] = -psipZ(r[i],z[i]);
->>>>>>> 7bc63c1c
             }
             //compute error in R,Z only
             dg::blas1::axpby( 1., r, -1., r_old, r_diff);
