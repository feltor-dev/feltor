#pragma once

#include "dg/blas.h"
#include "dg/geometry/geometry.h"
#include "dg/geometry/derivatives.h"
#include "fieldaligned.h"
#ifdef MPI_VERSION
#include "dg/geometry/mpi_derivatives.h"
#include "mpi_fieldaligned.h"
#endif //MPI_VERSION
#include "magnetic_field.h"

/*!@file
 *
 * This file includes the appropriate headers for parallel derivatives
 */

namespace dg{
namespace geo{

    /*!@class hide_ds_parameters2
    * @param f The vector to derive
    * @param g contains result on output (write only)
    * @note the vector sizes need to equal the grid size in the constructor
    */
    /*!@class hide_ds_parameters4
    * @param alpha Scalar
    * @param f The vector to derive
    * @param beta Scalar
    * @param g contains result on output (write only)
    * @note the vector sizes need to equal the grid size in the constructor
    */

/**
* @brief Class for the evaluation of parallel derivatives
*
* This class discretizes the operators
\f$ \nabla_\parallel = \vec{v}\cdot \nabla = v^\zeta\partial_\zeta + v^\eta\partial_\eta + v^\varphi\partial_\varphi \f$,
\f$\nabla_\parallel^\dagger = -\nabla\cdot(\vec v .)\f$ and
\f$\Delta_\parallel=-\nabla_\parallel^\dagger\cdot\nabla_\parallel\f$
in arbitrary coordinates
@snippet ds_t.cu doxygen
* @ingroup fieldaligned
<<<<<<< HEAD
* @tparam ProductGeometry must be either dg::aProductGeometry3d or dg::aProductMPIGeometry3d or any derivative
* @tparam IMatrix The type of the interpolation matrix
    - dg::IHMatrix, or dg::IDMatrix, dg::MIHMatrix, or dg::MIDMatrix
* @tparam Matrix The matrix class of the jump matrix
    - dg::HMatrix, or dg::DMatrix, dg::MHMatrix, or dg::MDMatrix
* @tparam container The container-class on which the interpolation matrix operates on
    - dg::HVec, or dg::DVec, dg::MHVec, or dg::MDVec
=======
* @tparam ProductGeometry must be either \c dg::aProductGeometry3d or \c dg::aProductMPIGeometry3d or any derivative
* @tparam IMatrix The type of the interpolation matrix
    - \c dg::IHMatrix, or \c dg::IDMatrix, \c dg::MIHMatrix, or \c dg::MIDMatrix
* @tparam Matrix The matrix class of the jump matrix
    - \c dg::HMatrix, or \c dg::DMatrix, \c dg::MHMatrix, or \c dg::MDMatrix
* @tparam container The container-class on which the interpolation matrix operates on
    - \c dg::HVec, or \c dg::DVec, \c dg::MHVec, or \c dg::MDVec
>>>>>>> d61b0f18
* @sa The pdf <a href="./parallel.pdf" target="_blank">parallel derivative</a> writeup
*/
template< class ProductGeometry, class IMatrix, class Matrix, class container >
struct DS
{
    typedef dg::geo::Fieldaligned<ProductGeometry, IMatrix, container> FA; //!< conveniently abbreviates underlying \c Fieldaligned type
    ///@brief No memory allocation; all member calls except construct are invalid
    DS(){}

    /**
     * @brief Create the magnetic unit vector field and construct

     * @copydoc hide_fieldaligned_physics_parameters
     * @param no indicate if the symv function should be symmetric (not_normed) or not
     * @param dir indicate the direction in the bracket operator and in symv
     * @copydoc hide_fieldaligned_numerics_parameters
     * @sa \c Fieldaligned
     */
    template <class Limiter>
    DS(const dg::geo::TokamakMagneticField& vec, const ProductGeometry& grid,
        dg::bc bcx = dg::NEU,
        dg::bc bcy = dg::NEU,
        Limiter limit = FullLimiter(),
        dg::norm no=dg::normed, dg::direction dir = dg::centered,
        double eps = 1e-5, unsigned multiplyX=10, unsigned multiplyY=10, bool dependsOnX = true, bool dependsOnY=true, bool integrateAll=true, double deltaPhi=-1)
    {
        dg::geo::BinaryVectorLvl0 bhat( (dg::geo::BHatR)(vec), (dg::geo::BHatZ)(vec), (dg::geo::BHatP)(vec));
        m_fa.construct( bhat, grid, bcx, bcy, limit, eps, multiplyX, multiplyY, dependsOnX, dependsOnY,integrateAll,deltaPhi);
        construct( m_fa, no, dir);
    }
    /**
     * @brief Use the given vector field to construct
     *
     * @copydoc hide_fieldaligned_physics_parameters
     * @param no indicate if the symv function should be symmetric (not_normed) or not
     * @param dir indicate the direction in the bracket operator and in symv
     * @copydoc hide_fieldaligned_numerics_parameters
     * @sa \c Fieldaligned
     */
    template<class Limiter>
    DS(const dg::geo::BinaryVectorLvl0& vec, const ProductGeometry& grid,
        dg::bc bcx = dg::NEU,
        dg::bc bcy = dg::NEU,
        Limiter limit = FullLimiter(),
        dg::norm no=dg::normed, dg::direction dir = dg::centered,
        double eps = 1e-5, unsigned multiplyX=10, unsigned multiplyY=10, bool dependsOnX = true, bool dependsOnY=true, bool integrateAll=true, double deltaPhi=-1)
    {
        m_fa.construct( vec, grid, bcx, bcy, limit, eps, multiplyX, multiplyY, dependsOnX, dependsOnY, integrateAll,deltaPhi);
        construct( m_fa, no, dir);
    }
    ///@copydoc construct
    DS(const FA& fieldaligned, dg::norm no=dg::normed, dg::direction dir = dg::centered)
    {
        construct( fieldaligned, no, dir);
    }
    /**
     * @brief Re-construct from a given \c Fieldaligned object
     *
     * @param fieldaligned this object will be used in all further member calls
     * @param no indicate if the symv function should be symmetric (not_normed) or not
     * @param dir indicate the direction in the bracket operator and in symv
     */
    void construct(const FA& fieldaligned, dg::norm no=dg::normed, dg::direction dir = dg::centered);

    ///@copydoc Fieldaligned::set_boundaries(dg::bc,double,double)
    void set_boundaries( dg::bc bcz, double left, double right){
        m_fa.set_boundaries( bcz, left, right);
    }
    ///@copydoc Fieldaligned::set_boundaries(dg::bc,const container&,const container&)
    void set_boundaries( dg::bc bcz, const container& left, const container& right){
        m_fa.set_boundaries( bcz, left, right);
    }
    ///@copydoc Fieldaligned::set_boundaries(dg::bc,const container&,double,double)
    void set_boundaries( dg::bc bcz, const container& global, double scal_left, double scal_right){
        m_fa.set_boundaries( bcz, global, scal_left, scal_right);
    }

    /**
    * @brief forward derivative \f$ g = \alpha \vec v \cdot \nabla f + \beta g\f$
    *
    * forward derivative \f$ g_i = \alpha \frac{1}{h_z^+}(f_{i+1} - f_{i}) + \beta g_i\f$
    * @copydoc hide_ds_parameters4
    */
    void forward( double alpha, const container& f, double beta, container& g){
        do_forward( alpha, f, beta, g);
    }
    /**
    * @brief backward derivative \f$ g = \alpha \vec v \cdot \nabla f + \beta g\f$
    *
    * backward derivative \f$ g_i = \alpha \frac{1}{2h_z^-}(f_{i} - f_{i-1}) + \beta g_i \f$
    * @copydoc hide_ds_parameters4
    */
    void backward( double alpha, const container& f, double beta, container& g){
        do_backward( alpha, f, beta, g);
    }
    /**
    * @brief centered derivative \f$ g = \alpha \vec v \cdot \nabla f + \beta g\f$
    *
    * centered derivative \f$ g_i = \alpha \frac{1}{2h_z^0}(f_{i+1} - f_{i-1}) + \beta g_i\f$
    * @copydoc hide_ds_parameters4
    */
    void centered( double alpha, const container& f, double beta, container& g){
        do_centered( alpha, f, beta, g);
    }
    /**
    * @brief backward derivative \f$ g = \vec v \cdot \nabla f \f$
    *
    * backward derivative \f$ g_i = \frac{1}{2h_z^-}(f_{i} - f_{i-1}) \f$
    * @copydoc hide_ds_parameters2
    */
    void backward( const container& f, container& g){
        do_backward(1.,f,0.,g);
    }
    /**
    * @brief forward derivative \f$ g = \vec v \cdot \nabla f \f$
    *
    * forward derivative \f$ g_i = \frac{1}{h_z^+}(f_{i+1} - f_{i})\f$
    * @copydoc hide_ds_parameters2
    */
    void forward( const container& f, container& g){
        do_forward(1.,f,0.,g);
    }
    /**
    * @brief centered derivative \f$ g = \vec v \cdot \nabla f \f$
    *
    * centered derivative \f$ g_i = \frac{1}{2h_z^0}(f_{i+1} - f_{i-1})\f$
    * @copydoc hide_ds_parameters2
    */
    void centered( const container& f, container& g){
        do_centered(1.,f,0.,g);
    }

    ///@brief forward divergence \f$ g = \alpha \nabla\cdot(\vec v f) + \beta g\f$
    ///@copydoc hide_ds_parameters4
    ///@note forwardDiv is the negative adjoint of backward
    void forwardDiv( double alpha, const container& f, double beta, container& g){
        do_forwardDiv( alpha, f, beta, g, dg::normed);
    }
    ///@brief backward divergence \f$ g = \alpha \nabla\cdot(\vec v f) + \beta g\f$
    ///@copydoc hide_ds_parameters4
    ///@note backwardDiv is the negative adjoint of forward
    void backwardDiv( double alpha, const container& f, double beta, container& g){
        do_backwardDiv( alpha, f, beta, g, dg::normed);
    }
    ///@brief centered divergence \f$ g = \alpha \nabla\cdot(\vec v f) + \beta g\f$
    ///@copydoc hide_ds_parameters4
    ///@note centeredDiv is the negative adjoint of centered
    void centeredDiv(double alpha, const container& f, double beta, container& g){
        do_centeredDiv( alpha, f, beta, g, dg::normed);
    }
    ///@brief forward divergence \f$ g = \nabla\cdot(\vec v f)\f$
    ///@copydoc hide_ds_parameters2
    ///@note forwardDiv is the negative adjoint of backward
    void forwardDiv(const container& f, container& g){
        do_forwardDiv( 1.,f,0.,g, dg::normed);
    }
    ///@brief backward divergence \f$ g = \nabla\cdot(\vec v f)\f$
    ///@copydoc hide_ds_parameters2
    ///@note backwardDiv is the negative adjoint of forward
    void backwardDiv(const container& f, container& g){
        do_backwardDiv( 1.,f,0.,g, dg::normed);
    }
    ///@brief centered divergence \f$ g = \nabla\cdot(\vec v f) g\f$
    ///@copydoc hide_ds_parameters2
    ///@note centeredDiv is the negative adjoint of centered
    void centeredDiv(const container& f, container& g){
        do_centeredDiv( 1.,f,0.,g, dg::normed);
    }

    /**
    * @brief Discretizes \f$ g = \vec v\cdot \nabla f \f$
    *
    * dependent on dir given in constructor redirects to either \c forward(), \c backward() or \c centered()
    * @copydoc hide_ds_parameters2
    */
    void operator()( const container& f, container& g){operator()(1., f, 0., g);}
    /**
    * @brief Discretizes \f$ g = \alpha \vec v\cdot \nabla f + \beta g \f$
    *
    * dependent on dir given in constructor redirects to either \c forward(), \c backward() or \c centered()
    * @copydoc hide_ds_parameters4
    */
    void operator()(double alpha, const container& f, double beta, container& g);


    /**
     * @brief Discretizes \f$ g = \nabla\cdot ( \vec v \vec v \cdot \nabla f )\f$ as a symmetric matrix
     *
     * if direction given in constructor is centered then centered followed by centeredDiv and adding jump terms is called, else a symmetric forward/backward discretization is chosen.
     * @copydoc hide_ds_parameters2
     * @note if dependsOnX is false then no jump terms will be added in the x-direction; analogous in y
     */
    void symv( const container& f, container& g){ do_symv( 1., f, 0., g);}
    /**
     * @brief Discretizes \f$ g = \alpha \nabla\cdot ( \vec v \vec v \cdot \nabla f ) + \beta g\f$ as a symmetric matrix
     *
     * if direction given in constructor is centered then centered followed by centeredDiv and adding jump terms is called, else a symmetric forward/backward discretization is chosen.
     * @copydoc hide_ds_parameters4
     * @note if dependsOnX is false then no jump terms will be added in the x-direction; analogous in y
     */
    void symv( double alpha, const container& f, double beta, container& g){ do_symv( alpha, f, beta, g);}
    /**
     * @brief Discretizes \f$ g = (\vec v\cdot \nabla)^2 f \f$
     *
     * The formula used is \f[ \nabla_\parallel^2 f = 2\left(\frac{f^+}{h_z^+h_z^0} - \frac{f^0}{h_z^+h_z^-} + \frac{f^-}{h_z^-h_z^0}\right) \f]
     * @copydoc hide_ds_parameters2
     */
    void dss( const container& f, container& g){ do_dss( 1., f, 0., g);}
    /**
     * @brief Discretizes \f$ g = \alpha (\vec v\cdot \nabla)^2 f + \beta g \f$
     *
     * The formula used is \f[ \nabla_\parallel^2 f = 2\left(\frac{f^+}{h_z^+h_z^0} - \frac{f^0}{h_z^+h_z^-} + \frac{f^-}{h_z^-h_z^0}\right) \f]
     * @copydoc hide_ds_parameters4
     */
    void dss( double alpha, const container& f, double beta, container& g){ do_symv( alpha, f, beta, g);}

    const container& weights()const {return m_vol3d;}
    const container& inv_weights()const {return m_inv3d;}
    const container& precond()const {return m_inv3d;}

    /**
    * @brief access the underlying Fieldaligned object for evaluate
    *
    * @return acces to fieldaligned object
    */
    const FA& fieldaligned() const{return m_fa;}
    private:
    void do_forward(double alpha, const container& f, double beta, container& dsf);
    void do_backward(double alpha, const container& f, double beta, container& dsf);
    void do_centered(double alpha, const container& f, double beta, container& dsf);
    void do_forwardDiv(double alpha, const container& f, double beta, container& dsf, dg::norm no);
    void do_backwardDiv(double alpha, const container& f, double beta, container& dsf, dg::norm no);
    void do_centeredDiv(double alpha, const container& f, double beta, container& dsf, dg::norm no);
    void do_symv(double alpha, const container& f, double beta, container& dsf);
    void do_dss(double alpha, const container& f, double beta, container& dsf);

    Fieldaligned<ProductGeometry, IMatrix, container> m_fa;
    container m_temp;
    container m_tempP, m_temp0, m_tempM;
    container m_vol3d, m_inv3d, m_weights_wo_vol;
    dg::norm m_no;
    dg::direction m_dir;
    Matrix m_jumpX, m_jumpY;
};

///@cond
////////////////////////////////////DEFINITIONS////////////////////////////////////////

template<class Geometry, class I, class M, class container>
void DS<Geometry, I, M,container>::construct(const Fieldaligned<Geometry, I, container>& fa, dg::norm no, dg::direction dir)
{
    m_fa=fa;
    m_no=no, m_dir=dir;

    dg::blas1::transfer( dg::create::volume(     fa.grid()), m_vol3d);
    dg::blas1::transfer( dg::create::weights(    fa.grid()), m_weights_wo_vol);
    dg::blas1::transfer( dg::create::inv_volume( fa.grid()), m_inv3d);
    dg::blas2::transfer( dg::create::jumpX( fa.grid()), m_jumpX);
    dg::blas2::transfer( dg::create::jumpY( fa.grid()), m_jumpY);
    m_temp = m_vol3d, m_tempP = m_temp, m_temp0 = m_temp, m_tempM = m_temp;
}

template<class G, class I, class M, class container>
inline void DS<G,I,M,container>::operator()( double alpha, const container& f, double beta, container& dsf) {
    if( m_dir == dg::centered)
        return centered( alpha, f, beta, dsf);
    else if( m_dir == dg::forward)
        return forward( alpha, f, beta, dsf);
    else
        return backward( alpha, f, beta, dsf);
}

template<class G, class I, class M, class container>
void DS<G,I,M,container>::do_forward( double alpha, const container& f, double beta, container& dsf)
{
    //direct
    m_fa(einsPlus, f, m_tempP);
    dg::blas1::axpby( 1., m_tempP, -1., f, m_tempP);
    dg::blas1::pointwiseDot( alpha, m_tempP, m_fa.hp_inv(), beta, dsf);
}
template<class G,class I, class M, class container>
void DS<G,I,M,container>::do_backward( double alpha, const container& f, double beta, container& dsf)
{
    //direct
    m_fa(einsMinus, f, m_tempM);
    dg::blas1::axpby( 1., f, -1., m_tempM, m_tempM);
    dg::blas1::pointwiseDot( alpha, m_tempM, m_fa.hm_inv(), beta, dsf);
}
template<class G, class I, class M, class container>
void DS<G, I,M,container>::do_centered( double alpha, const container& f, double beta, container& dsf)
{
    //direct discretisation
    m_fa(einsPlus, f, m_tempP);
    m_fa(einsMinus, f, m_tempM);
    dg::blas1::axpby( 1., m_tempP, -1., m_tempM);
    dg::blas1::pointwiseDot( alpha, m_tempM, m_fa.hz_inv(), beta, dsf);
}
template<class G, class I, class M, class container>
void DS<G,I,M,container>::do_backwardDiv( double alpha, const container& f, double beta, container& dsf, dg::norm no)
{
    //adjoint discretisation
    dg::blas1::pointwiseDot( 1., m_vol3d, f, m_fa.hp_inv(), 0., m_temp0);
    m_fa(einsPlusT, m_temp0, m_tempP);
    if(no == dg::normed)
    {
        dg::blas1::axpby( 1., m_temp0, -1., m_tempP, m_temp0);
        dg::blas1::pointwiseDot( alpha, m_inv3d, m_temp0, beta, dsf);
    }
    else
        dg::blas1::axpbypgz( alpha, m_temp0, -alpha, m_tempP, beta, dsf);
}
template<class G,class I, class M, class container>
void DS<G,I,M,container>::do_forwardDiv( double alpha, const container& f, double beta, container& dsf, dg::norm no)
{
    //adjoint discretisation
    dg::blas1::pointwiseDot( 1., m_vol3d, f, m_fa.hm_inv(),0., m_temp0);
    m_fa(einsMinusT, m_temp0, m_tempM);
    if(no == dg::normed)
    {
        dg::blas1::axpby( 1., m_tempM, -1., m_temp0, m_temp0);
        dg::blas1::pointwiseDot( alpha, m_inv3d, m_temp0, beta, dsf);
    }
    else
        dg::blas1::axpbypgz( alpha, m_tempM, -alpha, m_temp0, beta, dsf);
}
template<class G, class I, class M, class container>
void DS<G, I,M,container>::do_centeredDiv( double alpha, const container& f, double beta, container& dsf, dg::norm no)
{
    //adjoint discretisation
    dg::blas1::pointwiseDot( 1., m_vol3d, f, m_fa.hz_inv(), 0.,m_temp0);
    m_fa(einsPlusT,  m_temp0, m_tempP);
    m_fa(einsMinusT, m_temp0, m_tempM);
    if(no == dg::normed)
    {
        dg::blas1::axpby( 1., m_tempM, -1., m_tempP);
        dg::blas1::pointwiseDot( alpha, m_inv3d, m_tempP, beta, dsf);
    }
    else
        dg::blas1::axpbypgz( alpha, m_tempM, -alpha, m_tempP, beta, dsf);

}

template<class G,class I, class M, class container>
void DS<G,I,M,container>::do_symv( double alpha, const container& f, double beta, container& dsTdsf)
{
    if(m_dir == dg::centered)
    {
        do_centered( 1., f, 0., m_tempP);
        do_centeredDiv( 1., m_tempP, 0., m_temp, dg::not_normed);
    }
    else
    {
        do_forward( 1., f, 0., m_tempP);
        do_backwardDiv( 1., m_tempP, 0., m_temp, dg::not_normed);
        do_backward( 1., f, 0., m_tempM);
        do_forwardDiv( 0.5, m_tempM, 0.5, m_temp, dg::not_normed);
    }
    dg::blas1::pointwiseDivide( m_temp, m_weights_wo_vol, m_temp);
    //     add jump term
    if(m_fa.dependsOnX())
        dg::blas2::symv( -1., m_jumpX, f, 1., m_temp);
    if(m_fa.dependsOnY())
        dg::blas2::symv( -1., m_jumpY, f, 1., m_temp);

    if( m_no == dg::normed)
        dg::blas1::pointwiseDot( alpha, m_inv3d, m_weights_wo_vol, m_temp, beta, dsTdsf);
    else
        dg::blas1::pointwiseDot( alpha, m_weights_wo_vol, m_temp, beta, dsTdsf);
}

template<class G,class I, class M, class container>
void DS<G,I,M,container>::do_dss( double alpha, const container& f, double beta, container& dssf)
{
    m_fa(einsPlus,  f, m_tempP);
    m_fa(einsMinus, f, m_tempM);
    dg::blas1::pointwiseDot( 1., m_tempP, m_fa.hp_inv(), 1., m_tempM, m_fa.hm_inv(), 0., m_tempM);
    dg::blas1::pointwiseDot( -2.*alpha, f,  m_fa.hp_inv(), m_fa.hm_inv(), beta, dssf);
    dg::blas1::pointwiseDot( 2.*alpha, m_fa.hz_inv(), m_tempM, 1., dssf);

}
///@endcond


}//namespace geo

///@cond
template< class G, class I, class M, class V>
struct MatrixTraits< geo::DS<G,I,M, V> >
{
    typedef double value_type;
    typedef SelfMadeMatrixTag matrix_category;
};
///@endcond
}//namespace dg<|MERGE_RESOLUTION|>--- conflicted
+++ resolved
@@ -41,15 +41,6 @@
 in arbitrary coordinates
 @snippet ds_t.cu doxygen
 * @ingroup fieldaligned
-<<<<<<< HEAD
-* @tparam ProductGeometry must be either dg::aProductGeometry3d or dg::aProductMPIGeometry3d or any derivative
-* @tparam IMatrix The type of the interpolation matrix
-    - dg::IHMatrix, or dg::IDMatrix, dg::MIHMatrix, or dg::MIDMatrix
-* @tparam Matrix The matrix class of the jump matrix
-    - dg::HMatrix, or dg::DMatrix, dg::MHMatrix, or dg::MDMatrix
-* @tparam container The container-class on which the interpolation matrix operates on
-    - dg::HVec, or dg::DVec, dg::MHVec, or dg::MDVec
-=======
 * @tparam ProductGeometry must be either \c dg::aProductGeometry3d or \c dg::aProductMPIGeometry3d or any derivative
 * @tparam IMatrix The type of the interpolation matrix
     - \c dg::IHMatrix, or \c dg::IDMatrix, \c dg::MIHMatrix, or \c dg::MIDMatrix
@@ -57,7 +48,6 @@
     - \c dg::HMatrix, or \c dg::DMatrix, \c dg::MHMatrix, or \c dg::MDMatrix
 * @tparam container The container-class on which the interpolation matrix operates on
     - \c dg::HVec, or \c dg::DVec, \c dg::MHVec, or \c dg::MDVec
->>>>>>> d61b0f18
 * @sa The pdf <a href="./parallel.pdf" target="_blank">parallel derivative</a> writeup
 */
 template< class ProductGeometry, class IMatrix, class Matrix, class container >
