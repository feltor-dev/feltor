#pragma once

#include "dg/backend/mpi_matrix.h"
#include "dg/backend/mpi_matrix_blas.h"
#include "dg/backend/mpi_collective.h"
#include "dg/geometry/grid.h"
#include "dg/geometry/mpi_evaluation.h"
#include "dg/geometry/mpi_grid.h"
#include "dg/geometry/mpi_projection.h"
#include "dg/geometry/interpolation.cuh"
#include "dg/geometry/functions.h"
#include "dg/runge_kutta.h"
#include "fieldaligned.h"
#ifdef DG_BENCHMARK
#include "dg/backend/timer.cuh"
#endif

namespace dg{
namespace geo{

///@cond
namespace detail{

///basically a copy across processes
template<class thrust_vector>
void sendForward( const thrust_vector& in, thrust_vector& out, MPI_Comm comm) //send to next plane
{
    int source, dest;
    MPI_Status status;
    MPI_Cart_shift( comm, 2, +1, &source, &dest);
#if THRUST_DEVICE_SYSTEM==THRUST_DEVICE_SYSTEM_CUDA
    cudaDeviceSynchronize();//wait until device functions are finished before sending data
#endif //THRUST_DEVICE_SYSTEM
    unsigned size = in.size();
    MPI_Sendrecv(   thrust::raw_pointer_cast(in.data()), size, MPI_DOUBLE,  //sender
                    dest, 9,  //destination
                    thrust::raw_pointer_cast(out.data()), size, MPI_DOUBLE, //receiver
                    source, 9, //source
                    comm, &status);
}
///basically a copy across processes
template<class thrust_vector>
void sendBackward( const thrust_vector& in, thrust_vector& out, MPI_Comm comm) //send to next plane
{
    int source, dest;
    MPI_Status status;
    MPI_Cart_shift( comm, 2, -1, &source, &dest);
#if THRUST_DEVICE_SYSTEM==THRUST_DEVICE_SYSTEM_CUDA
    cudaDeviceSynchronize();//wait until device functions are finished before sending data
#endif //THRUST_DEVICE_SYSTEM
    unsigned size = in.size();
    MPI_Sendrecv(   thrust::raw_pointer_cast(in.data()), size, MPI_DOUBLE,  //sender
                    dest, 3,  //destination
                    thrust::raw_pointer_cast(out.data()), size, MPI_DOUBLE, //receiver
                    source, 3, //source
                    comm, &status);
}
}//namespace detail

template <class ProductMPIGeometry, class LocalIMatrix, class CommunicatorXY, class LocalContainer>
struct Fieldaligned< ProductMPIGeometry, MPIDistMat<LocalIMatrix, CommunicatorXY>, MPI_Vector<LocalContainer> >
{
    Fieldaligned(){}
    template <class Limiter>
    Fieldaligned(const dg::geo::TokamakMagneticField& vec,
        const ProductMPIGeometry& grid,
        dg::bc globalbcx = dg::NEU,
        dg::bc globalbcy = dg::NEU,
        Limiter limit = FullLimiter(),
        double eps = 1e-5,
        unsigned multiplyX=10, unsigned multiplyY=10,
        bool dependsOnX=true, bool dependsOnY=true, bool integrateAll = true,
        double deltaPhi = -1)
    {
        dg::geo::BinaryVectorLvl0 bhat( (dg::geo::BHatR)(vec), (dg::geo::BHatZ)(vec), (dg::geo::BHatP)(vec));
        construct( bhat, grid, globalbcx, globalbcy, limit, eps, multiplyX, multiplyY, dependsOnX, dependsOnY, integrateAll, deltaPhi);
    }
    template <class Limiter>
    Fieldaligned(const dg::geo::BinaryVectorLvl0& vec,
        const ProductMPIGeometry& grid,
        dg::bc globalbcx = dg::NEU,
        dg::bc globalbcy = dg::NEU,
        Limiter limit = FullLimiter(),
        double eps = 1e-5,
        unsigned multiplyX=10, unsigned multiplyY=10,
        bool dependsOnX=true, bool dependsOnY=true, bool integrateAll = true,
        double deltaPhi = -1)
    {
        construct( vec, grid, globalbcx, globalbcy, limit, eps, multiplyX, multiplyY, dependsOnX, dependsOnY, integrateAll, deltaPhi);
    }
    template <class Limiter>
    void construct(const dg::geo::BinaryVectorLvl0& vec,
        const ProductMPIGeometry& grid,
        dg::bc globalbcx = dg::NEU,
        dg::bc globalbcy = dg::NEU,
        Limiter limit = FullLimiter(),
        double eps = 1e-5,
        unsigned multiplyX=10, unsigned multiplyY=10,
        bool dependsOnX=true, bool dependsOnY=true, bool integrateAll = true,
        double deltaPhi = -1);

    bool dependsOnX()const{return m_dependsOnX;}
    bool dependsOnY()const{return m_dependsOnY;}

    void set_boundaries( dg::bc bcz, double left, double right)
    {
        m_bcz = bcz;
        const dg::MPIGrid2d g2d( 0., 1., 0., 1., m_g.get().global().n(), m_g.get().global().Nx(), m_g.get().global().Ny(), m_g.get().get_perp_comm() );
        m_left  = dg::evaluate( dg::CONSTANT(left), g2d);
        m_right = dg::evaluate( dg::CONSTANT(right),g2d);
    }

    void set_boundaries( dg::bc bcz, const MPI_Vector<LocalContainer>& left, const MPI_Vector<LocalContainer>& right)
    {
        m_bcz = bcz;
        m_left = left;
        m_right = right;
    }

    void set_boundaries( dg::bc bcz, const MPI_Vector<LocalContainer>& global, double scal_left, double scal_right)
    {
        dg::split( global, m_temp, m_g.get());
        dg::blas1::axpby( scal_left, m_temp[0],               0., m_left);
        dg::blas1::axpby( scal_right, m_temp[m_g.get().local().Nz()], 0., m_left);
        m_bcz = bcz;
    }

    template< class BinaryOp>
    MPI_Vector<LocalContainer> evaluate( BinaryOp binary, unsigned p0=0) const
    {
        return evaluate( binary, dg::CONSTANT(1), p0, 0);
    }

    template< class BinaryOp, class UnaryOp>
    MPI_Vector<LocalContainer> evaluate( BinaryOp f, UnaryOp g, unsigned p0, unsigned rounds) const;

    void operator()(enum whichMatrix which, const MPI_Vector<LocalContainer>& in, MPI_Vector<LocalContainer>& out);

    const MPI_Vector<LocalContainer>& hz_inv()const {return m_hz_inv;}
    const MPI_Vector<LocalContainer>& hp_inv()const {return m_hp_inv;}
    const MPI_Vector<LocalContainer>& hm_inv()const {return m_hm_inv;}
    const ProductMPIGeometry& grid() const{return m_g.get();}
  private:
    void ePlus( enum whichMatrix which, const MPI_Vector<LocalContainer>& in, MPI_Vector<LocalContainer>& out);
    void eMinus(enum whichMatrix which, const MPI_Vector<LocalContainer>& in, MPI_Vector<LocalContainer>& out);
    MPIDistMat<LocalIMatrix, CommunicatorXY> m_plus, m_minus, m_plusT, m_minusT; //2d interpolation matrices
    MPI_Vector<LocalContainer> m_hz_inv, m_hp_inv, m_hm_inv; //3d size
    MPI_Vector<LocalContainer> m_hp, m_hm;      //2d size
    MPI_Vector<LocalContainer> m_left, m_right; //2d size
    MPI_Vector<LocalContainer> m_limiter; //2d size
    MPI_Vector<LocalContainer> m_ghostM, m_ghostP; //2d size
    unsigned m_Nz, m_perp_size;
    dg::bc m_bcz;
    std::vector<MPI_Vector<LocalContainer> > m_f, m_temp;  //split 3d vectors
    dg::ClonePtr<ProductMPIGeometry> m_g;
    bool m_dependsOnX, m_dependsOnY;
    unsigned m_coords2, m_sizeZ; //number of processes in z
};
//////////////////////////////////////DEFINITIONS/////////////////////////////////////
template<class MPIGeometry, class LocalIMatrix, class CommunicatorXY, class LocalContainer>
template <class Limiter>
void Fieldaligned<MPIGeometry, MPIDistMat<LocalIMatrix, CommunicatorXY>, MPI_Vector<LocalContainer> >::construct(
    const dg::geo::BinaryVectorLvl0& vec, const MPIGeometry& grid,
    dg::bc globalbcx, dg::bc globalbcy, Limiter limit, double eps,
    unsigned mx, unsigned my, bool bx, bool by, bool integrateAll, double deltaPhi)
{
    m_dependsOnX=bx, m_dependsOnY=by;
    m_Nz=grid.local().Nz(), m_bcz=grid.bcz();
    m_g.reset(grid);
    dg::blas1::transfer( dg::evaluate( dg::zero, grid), m_hz_inv), m_hp_inv= m_hz_inv, m_hm_inv= m_hz_inv;
    dg::split( m_hz_inv, m_temp, grid);
    dg::split( m_hz_inv, m_f, grid);
    if( deltaPhi <=0) deltaPhi = grid.hz();
    else assert( grid.Nz() == 1 || grid.hz()==deltaPhi);
    int dims[3], periods[3], coords[3];
    MPI_Cart_get( m_g.get().communicator(), 3, dims, periods, coords);
    m_coords2 = coords[2], m_sizeZ = dims[2];
    //%%%%%%%%%%%%%%%%%%%%%%%%%%%%%%%%%%%%%%%%%%%%%%%%%%%%%%%%%%%%%%%%%%%%%%%%%%%%%%%%%%%%%%
    dg::ClonePtr<aMPIGeometry2d> grid_coarse( grid.perp_grid());
    //%%%%%%%%%%%%%%%%%%%%%%%%%%%%%%%%%%%%%%%%%%%%%%%%%%%%%%%%%%%%%%%%%%%%%%%%%%%%%%%%%%%%%%
    m_perp_size = grid_coarse.get().local().size();
    dg::blas1::transfer( dg::pullback(limit, grid_coarse.get()), m_limiter);
    dg::blas1::transfer( dg::evaluate(zero, grid_coarse.get()), m_left);
    m_ghostM = m_ghostP = m_right = m_left;
    //%%%%%%%%%%%%%%%%%%%%%%%%%%Set starting points and integrate field lines%%%%%%%%%%%%%%
    std::vector<thrust::host_vector<double> > yp_coarse( 3), ym_coarse(yp_coarse), yp, ym;

#ifdef DG_BENCHMARK
    dg::Timer t;
    int rank;
    MPI_Comm_rank( grid.communicator(), &rank);
    t.tic();
    if(rank==0)std::cout << "Generate high order grid...\n";
#endif
    dg::ClonePtr<dg::aMPIGeometry2d> grid_magnetic = grid_coarse;//INTEGRATE HIGH ORDER GRID
    grid_magnetic.get().set( 7, grid_magnetic.get().Nx(), grid_magnetic.get().Ny());
    dg::ClonePtr<dg::aGeometry2d> global_grid_magnetic = grid_magnetic.get().global_geometry();
    dg::MPIGrid2d grid_fine( grid_coarse.get() );//FINE GRID
    grid_fine.multiplyCellNumbers((double)mx, (double)my);
#ifdef DG_BENCHMARK
    t.toc();
    if(rank==0) std::cout << "High order grid gen   took: "<<t.diff()<<"\n";
    t.tic();
#endif
    if(integrateAll)
        detail::integrate_all_fieldlines2d( vec, global_grid_magnetic.get(), grid_fine.local(), yp, ym, deltaPhi, eps);
    else
    {
        detail::integrate_all_fieldlines2d( vec, global_grid_magnetic.get(), grid_coarse.get().local(), yp_coarse, ym_coarse, deltaPhi, eps);
        dg::IHMatrix interpolate = dg::create::interpolation( grid_fine.local(), grid_coarse.get().local());  //INTERPOLATE TO FINE GRID
        dg::geo::detail::interpolate_and_clip( interpolate, grid_fine.local(), grid_fine.global(), yp_coarse, ym_coarse, yp, ym);
    }
#ifdef DG_BENCHMARK
    t.toc();
    if(rank==0) std::cout << "Fieldline integration took: "<<t.diff()<<"\n";

    //%%%%%%%%%%%%%%%%%%Create interpolation and projection%%%%%%%%%%%%%%%%%%%%%%%%%%%%%%%%%
    t.tic();
#endif
    dg::IHMatrix plusFine  = dg::create::interpolation( yp[0], yp[1], grid_coarse.get().global(), globalbcx, globalbcy), plus;
    dg::IHMatrix minusFine = dg::create::interpolation( ym[0], ym[1], grid_coarse.get().global(), globalbcx, globalbcy), minus;
    dg::IHMatrix projection = dg::create::projection( grid_coarse.get().local(), grid_fine.local());
    cusp::multiply( projection, plusFine, plus);
    cusp::multiply( projection, minusFine, minus);
#ifdef DG_BENCHMARK
    t.toc();
    if(rank==0) std::cout << "Multiplication        took: "<<t.diff()<<"\n";
    t.tic();
#endif
    dg::MIHMatrix temp = dg::convert( plus, grid_coarse.get()), tempT;
    tempT  = dg::transpose( temp);
    dg::blas2::transfer( temp, m_plus);
    dg::blas2::transfer( tempT, m_plusT);
    temp = dg::convert( minus, grid_coarse.get());
    tempT  = dg::transpose( temp);
    dg::blas2::transfer( temp, m_minus);
    dg::blas2::transfer( tempT, m_minusT);
#ifdef DG_BENCHMARK
    t.toc();
    if(rank==0) std::cout << "Conversion            took: "<<t.diff()<<"\n";
#endif
    //%%%%%%%%%%%%%%%%%%%%%%%project h and copy into h vectors%%%%%%%%%%%%%%%%%%%%%%%%%%%%%%
    dg::MHVec hp( dg::evaluate( dg::zero, grid_coarse.get())), hm(hp), hz(hp);
    dg::blas2::symv( projection, yp[2], hp.data());
    dg::blas2::symv( projection, ym[2], hm.data());
    dg::blas1::scal( hm, -1.);
    dg::blas1::axpby(  1., hp, +1., hm, hz);
    dg::blas1::transfer( hp, m_hp);
    dg::blas1::transfer( hm, m_hm);
    dg::blas1::transform( hp, hp, dg::INVERT<double>());
    dg::blas1::transform( hm, hm, dg::INVERT<double>());
    dg::blas1::transform( hz, hz, dg::INVERT<double>());
    dg::join( std::vector<dg::MHVec >( m_Nz, hp), m_hp_inv, grid);
    dg::join( std::vector<dg::MHVec >( m_Nz, hm), m_hm_inv, grid);
    dg::join( std::vector<dg::MHVec >( m_Nz, hz), m_hz_inv, grid);
}

template<class G, class M, class C, class container>
template< class BinaryOp, class UnaryOp>
MPI_Vector<container> Fieldaligned<G,MPIDistMat<M,C>, MPI_Vector<container> >::evaluate( BinaryOp binary, UnaryOp unary, unsigned p0, unsigned rounds) const
{
    //idea: simply apply I+/I- enough times on the init2d vector to get the result in each plane
    //unary function is always such that the p0 plane is at x=0
    assert( p0 < m_g.get().global().Nz());
<<<<<<< HEAD
    const dg::Handle<aMPIGeometry2d> g2d = m_g.get().perp_grid();
=======
    const dg::ClonePtr<aMPIGeometry2d> g2d = m_g.get().perp_grid();
>>>>>>> d61b0f18
    MPI_Vector<container> init2d = dg::pullback( binary, g2d.get());
    MPI_Vector<container> zero2d = dg::evaluate( dg::zero, g2d.get());
    unsigned globalNz = m_g.get().global().Nz();

    MPI_Vector<container> temp(init2d), tempP(init2d), tempM(init2d);
    MPI_Vector<container> vec3d = dg::evaluate( dg::zero, m_g.get());
    std::vector<MPI_Vector<container> >  plus2d(globalNz, zero2d), minus2d(plus2d), result(plus2d);
    unsigned turns = rounds;
    if( turns ==0) turns++;
    //first apply Interpolation many times, scale and store results
    for( unsigned r=0; r<turns; r++)
        for( unsigned i0=0; i0<globalNz; i0++)
        {
            dg::blas1::copy( init2d, tempP);
            dg::blas1::copy( init2d, tempM);
            unsigned rep = r*globalNz + i0;
            for(unsigned k=0; k<rep; k++)
            {
                dg::blas2::symv( m_plus, tempP, temp);
                temp.swap( tempP);
                dg::blas2::symv( m_minus, tempM, temp);
                temp.swap( tempM);
            }
            dg::blas1::scal( tempP, unary(  (double)rep*m_g.get().hz() ) );
            dg::blas1::scal( tempM, unary( -(double)rep*m_g.get().hz() ) );
            dg::blas1::axpby( 1., tempP, 1., plus2d[i0]);
            dg::blas1::axpby( 1., tempM, 1., minus2d[i0]);
        }
    //now we have the plus and the minus filaments
    if( rounds == 0) //there is a limiter
    {
        for( unsigned i0=0; i0<m_Nz; i0++)
        {
            int idx = (int)(i0+m_coords2*m_Nz)  - (int)p0;
            if(idx>=0)
                result[i0] = plus2d[idx];
            else
                result[i0] = minus2d[abs(idx)];
            thrust::copy( result[i0].data().begin(), result[i0].data().end(), vec3d.data().begin() + i0*m_perp_size);
        }
    }
    else //sum up plus2d and minus2d
    {
        for( unsigned i0=0; i0<globalNz; i0++)
        {
            unsigned revi0 = (globalNz - i0)%globalNz; //reverted index
            dg::blas1::axpby( 1., plus2d[i0], 0., result[i0]);
            dg::blas1::axpby( 1., minus2d[revi0], 1., result[i0]);
        }
        dg::blas1::axpby( -1., init2d, 1., result[0]);
        for(unsigned i0=0; i0<m_Nz; i0++)
        {
            int idx = ((int)i0 + m_coords2*m_Nz -(int)p0 + globalNz)%globalNz; //shift index
            thrust::copy( result[idx].data().begin(), result[idx].data().end(), vec3d.data().begin() + i0*m_perp_size);
        }
    }
    return vec3d;
}

template<class G, class M, class C, class container>
void Fieldaligned<G, MPIDistMat<M,C>, MPI_Vector<container> >::operator()(enum whichMatrix which, const MPI_Vector<container>& f, MPI_Vector<container>& fe)
{
    if(which == einsPlus || which == einsMinusT) ePlus( which, f, fe);
    if(which == einsMinus || which == einsPlusT) eMinus( which, f, fe);
}

template<class G, class M, class C, class container>
void Fieldaligned<G,MPIDistMat<M,C>, MPI_Vector<container> >::ePlus( enum whichMatrix which, const MPI_Vector<container>& f, MPI_Vector<container>& fpe )
{
    dg::split( f, m_f, m_g.get());
    //1. compute 2d interpolation in every plane and store in m_temp
    for( unsigned i0=0; i0<m_Nz; i0++)
    {
        unsigned ip = (i0==m_Nz-1) ? 0:i0+1;
        if(which == einsPlus)           dg::blas2::symv( m_plus,   m_f[ip], m_temp[i0]);
        else if(which == einsMinusT)    dg::blas2::symv( m_minusT, m_f[ip], m_temp[i0]);
    }

    //2. communicate halo in z
    if( m_sizeZ != 1)
    {
        unsigned i0 = m_Nz-1;
        detail::sendBackward( m_temp[i0].data(), m_ghostM.data(), m_g.get().communicator());
        m_temp[i0].swap( m_ghostM);
    }

    //3. apply right boundary conditions in last plane
    unsigned i0=m_Nz-1;
    if( m_bcz != dg::PER && m_g.get().z1() == m_g.get().global().z1())
    {
        if( m_bcz == dg::DIR || m_bcz == dg::NEU_DIR)
            dg::blas1::axpby( 2, m_right, -1., m_f[i0], m_ghostP);
        if( m_bcz == dg::NEU || m_bcz == dg::DIR_NEU)
        {
            dg::blas1::pointwiseDot( m_right, m_hp, m_ghostP);
            dg::blas1::axpby( 1., m_ghostP, 1., m_f[i0], m_ghostP);
        }
        //interlay ghostcells with periodic cells: L*g + (1-L)*fpe
        dg::blas1::axpby( 1., m_ghostP, -1., m_temp[i0], m_ghostP);
        dg::blas1::pointwiseDot( 1., m_limiter, m_ghostP, 1., m_temp[i0]);
    }
    dg::join( m_temp, fpe, m_g.get());
}

template<class G, class M, class C, class container>
void Fieldaligned<G,MPIDistMat<M,C>, MPI_Vector<container> >::eMinus( enum whichMatrix which, const MPI_Vector<container>& f, MPI_Vector<container>& fme )
{
    int rank;
    MPI_Comm_rank(m_g.get().communicator(), &rank);
    dg::split( f, m_f, m_g.get());
    //1. compute 2d interpolation in every plane and store in m_temp
    for( unsigned i0=0; i0<m_Nz; i0++)
    {
        unsigned im = (i0==0) ? m_Nz-1:i0-1;
        if(which == einsPlusT)         dg::blas2::symv( m_plusT, m_f[im], m_temp[i0]);
        else if(which == einsMinus)    dg::blas2::symv( m_minus, m_f[im], m_temp[i0]);
    }

    //2. communicate halo in z
    if( m_sizeZ != 1)
    {
        unsigned i0 = 0;
        detail::sendForward( m_temp[i0].data(), m_ghostP.data(), m_g.get().communicator());
        m_temp[i0].swap( m_ghostP);
    }

    //3. apply left boundary conditions in first plane
    unsigned i0=0;
    if( m_bcz != dg::PER && m_g.get().z0() == m_g.get().global().z0())
    {
        if( m_bcz == dg::DIR || m_bcz == dg::DIR_NEU)
            dg::blas1::axpby( 2., m_left,  -1., m_f[i0], m_ghostM);
        if( m_bcz == dg::NEU || m_bcz == dg::NEU_DIR)
        {
            dg::blas1::pointwiseDot( m_left, m_hm, m_ghostM);
            dg::blas1::axpby( -1., m_ghostM, 1., m_f[i0], m_ghostM);
        }
        //interlay ghostcells with periodic cells: L*g + (1-L)*fme
        dg::blas1::axpby( 1., m_ghostM, -1., m_temp[i0], m_ghostM);
        dg::blas1::pointwiseDot( 1., m_limiter, m_ghostM, 1., m_temp[i0]);
    }
    dg::join( m_temp, fme, m_g.get());
}


///@endcond

}//namespace geo
}//namespace dg<|MERGE_RESOLUTION|>--- conflicted
+++ resolved
@@ -262,11 +262,7 @@
     //idea: simply apply I+/I- enough times on the init2d vector to get the result in each plane
     //unary function is always such that the p0 plane is at x=0
     assert( p0 < m_g.get().global().Nz());
-<<<<<<< HEAD
-    const dg::Handle<aMPIGeometry2d> g2d = m_g.get().perp_grid();
-=======
     const dg::ClonePtr<aMPIGeometry2d> g2d = m_g.get().perp_grid();
->>>>>>> d61b0f18
     MPI_Vector<container> init2d = dg::pullback( binary, g2d.get());
     MPI_Vector<container> zero2d = dg::evaluate( dg::zero, g2d.get());
     unsigned globalNz = m_g.get().global().Nz();
