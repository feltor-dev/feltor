#pragma once

#include "dg/functors.h"
#include "dg/nullstelle.h"
#include "utilities.h"

namespace dg
{
namespace geo
{
/**
<<<<<<< HEAD
 * @brief This function finds the X-point via Newton iteration applied to the gradient of psi,
=======
 * @brief This function finds the X-point via Newton iteration applied to the gradient of psi
>>>>>>> d61b0f18
 *
 * The inverse of the Hessian matrix is computed analytically
 * @param psi \f$ \psi(R,Z)\f$, where R, Z are cylindrical coordinates
 * @param R_X start value on input, X-point on output
 * @param Z_X start value on input, X-point on output
 * @ingroup misc_geo
 */
void findXpoint( const BinaryFunctorsLvl2& psi, double& R_X, double& Z_X)
{
    dg::geo::HessianRZtau hessianRZtau(  psi);
    thrust::host_vector<double> X(2,0), XN(X), X_OLD(X);
    X[0] = R_X, X[1] = Z_X;
    double eps = 1e10, eps_old= 2e10;
    while( (eps < eps_old || eps > 1e-7) && eps > 1e-13)
    {
        X_OLD = X; eps= eps_old;
        hessianRZtau.newton_iteration( X, XN);
        XN.swap(X);
        eps = sqrt( (X[0]-X_OLD[0])*(X[0]-X_OLD[0]) + (X[1]-X_OLD[1])*(X[1]-X_OLD[1]));
    }
    R_X = X[0], Z_X = X[1];
}

///@cond
namespace detail{
struct Monitor : public aCloneableBinaryFunctor<Monitor>
{
    //computes a + eps * b
    Monitor( double value, double eps_value, double R_X, double Z_X, double sigmaR, double sigmaZ):
        m_value(value), m_eps_value(eps_value),
        m_cauchy(R_X, Z_X, sigmaR, sigmaZ, 1){}
    private:
    double do_compute( double x, double y)const
    {
        return m_value+m_cauchy(x,y)*m_eps_value;
    }
    double m_value, m_eps_value;
    dg::Cauchy m_cauchy;

};
struct DivMonitor : public aCloneableBinaryFunctor<DivMonitor>
{
    //computes a*epsX + b*epsY
    DivMonitor( double valueX, double valueY, double R_X, double Z_X, double sigmaR, double sigmaZ):
        m_valueX(valueX), m_valueY(valueY),
        m_cauchy(R_X, Z_X, sigmaR, sigmaZ, 1){}
    private:
    double do_compute( double x, double y)const
    {
        return m_valueX*m_cauchy.dx(x,y)+m_valueY*m_cauchy.dy(x,y);
    }
    double m_valueX, m_valueY;
    dg::Cauchy m_cauchy;

};
}//namespace detail
///@endcond

/**
 * @brief construct a monitor metric in which the Laplacian vanishes at the X-point
 *
 * calls the \c findXpoint function to find the X-point
 * @param psi the flux functions
 * @param R_X start value on input, X-point on output
 * @param Z_X start value on input, X-point on output
 * @param radiusX size of bump in x direction
 * @param radiusY size of bump in y-direction
 *
 * @return a metric tensor and its derivatives
 */
BinarySymmTensorLvl1 make_Xbump_monitor( const BinaryFunctorsLvl2& psi, double& R_X, double& Z_X, double radiusX, double radiusY)
{
    findXpoint( psi, R_X, Z_X);
    double x = R_X, y = Z_X;
    double psixy    = psi.dfxy()(x,y), psixx = psi.dfxx()(x,y), psiyy = psi.dfyy()(x,y);
    double sumpsi   = psixx + psiyy;
    double diffpsi  = psixx - psiyy;
    double alpha    = (psixy*psixy - psixx*psiyy)*(diffpsi*diffpsi + 4.*psixy*psixy);

    double gxx = (-psiyy*diffpsi + 2.*psixy*psixy)/sqrt(alpha);
    double gyy = ( psixx*diffpsi + 2.*psixy*psixy)/sqrt(alpha);
    double gxy = (               -   sumpsi*psixy)/sqrt(alpha);
    detail::Monitor xx(1, gxx-1, x,y, radiusX, radiusY);
    detail::Monitor xy(0, gxy-0, x,y, radiusX, radiusY);
    detail::Monitor yy(1, gyy-1, x,y, radiusX, radiusY);
    detail::DivMonitor divX(gxx-1, gxy, x,y, radiusX, radiusY);
    detail::DivMonitor divY(gxy, gyy-1, x,y, radiusX, radiusY);
    BinarySymmTensorLvl1 chi( xx, xy, yy, divX, divY);
    //double laplace = psi.dfxx()(x,y)*chi.xx()(x,y)+2.*psi.dfxy()(x,y)*chi.xy()(x,y)+psi.dfyy()(x,y)*chi.yy()(x,y)
    //        + chi.divX()(x,y)*psi.dfx()(x,y) + chi.divY()(x,y)*psi.dfy()(x,y);
    //std::cout << "Laplace at X-point "<<laplace<<std::endl;

    return chi;
}
/**
 * @brief construct a monitor metric in which the Laplacian vanishes at the X-point
 *
 * calls the \c findXpoint function to find the X-point
 * @param psi the flux functions
 * @param R_X start value on input, X-point on output
 * @param Z_X start value on input, X-point on output
 *
 * @return a metric tensor and its derivatives
 */
BinarySymmTensorLvl1 make_Xconst_monitor( const BinaryFunctorsLvl2& psi, double& R_X, double& Z_X)
{
    findXpoint( psi, R_X, Z_X);
    double x = R_X, y = Z_X;
    double psixy    = psi.dfxy()(x,y), psixx = psi.dfxx()(x,y), psiyy = psi.dfyy()(x,y);
    double sumpsi   = psixx + psiyy;
    double diffpsi  = psixx - psiyy;
    double alpha    = (psixy*psixy - psixx*psiyy)*(diffpsi*diffpsi + 4.*psixy*psixy);

    double gxx = (-psiyy*diffpsi + 2.*psixy*psixy)/sqrt(alpha);
    double gyy = ( psixx*diffpsi + 2.*psixy*psixy)/sqrt(alpha);
    double gxy = (               -   sumpsi*psixy)/sqrt(alpha);
    Constant xx(gxx);
    Constant xy(gxy);
    Constant yy(gyy);
    Constant divX(0);
    Constant divY(0);
    BinarySymmTensorLvl1 chi( xx, xy, yy, divX, divY);
    //std::cout << "px  "<<psi.dfx()(x,y)<<" py "<<psi.dfy()(x,y)<<std::endl;
    //std::cout << "gxx "<<chi.xx()(x,y)<<" gxy "<< chi.xy()(x,y)<<" gyy "<<chi.yy()(x,y)<<std::endl;
    //std::cout << "pxx "<<psixx<<" pxy "<< psixy<<" pyy "<<psiyy<<std::endl;
    //double laplace = psi.dfxx()(x,y)*chi.xx()(x,y)+2.*psi.dfxy()(x,y)*chi.xy()(x,y)+psi.dfyy()(x,y)*chi.yy()(x,y);
    //        //+ chi.divX()(x,y)*psi.dfx()(x,y) + chi.divY()(x,y)*psi.dfy()(x,y);
    //std::cout << "Laplace at X-point "<<laplace<<std::endl;
    return chi;
}


///@cond
namespace detail
{


/**
 * @brief This struct finds and stores the X-point and can act in a root finding routine to find points on the perpendicular line through the X-point
 */
struct XCross
{
<<<<<<< HEAD

=======
>>>>>>> d61b0f18
    XCross( const BinaryFunctorsLvl1& psi, double R_X, double Z_X, double distance=1): fieldRZtau_(psi), psip_(psi), dist_(distance)
    {
        R_X_ = R_X, Z_X_ = Z_X;
        //std::cout << "X-point set at "<<R_X_<<" "<<Z_X_<<"\n";
        R_i[0] = R_X_ + dist_, Z_i[0] = Z_X_;
        R_i[1] = R_X_    , Z_i[1] = Z_X_ + dist_;
        R_i[2] = R_X_ - dist_, Z_i[2] = Z_X_;
        R_i[3] = R_X_    , Z_i[3] = Z_X_ - dist_;
    }
    /**
     * @brief Set the quadrant in which operator() searches for perpendicular line
     *
     * @param quad 0 ( R_X + 1), 1 ( Z_X + 1), 2 ( R_X -1 ), 3 ( Z_X - 1)
     */
    void set_quadrant( int quad){quad_ = quad;}
    double operator()( double x) const
    {
        thrust::host_vector<double> begin(2), end(2), end_old(2);
        begin[0] = R_i[quad_], begin[1] = Z_i[quad_];
        double eps = 1e10, eps_old = 2e10;
        unsigned N=10;
        if( quad_ == 0 || quad_ == 2) { begin[1] += x;}
        else if( quad_ == 1 || quad_ == 3) { begin[0] += x;}

        double psi0 = psip_.f()(begin[0], begin[1]);
        while( (eps < eps_old || eps > 1e-4 ) && eps > 1e-10)
        {
            eps_old = eps; end_old = end;
            N*=2;
            dg::stepperRK17( fieldRZtau_, begin, end, psi0, 0, N);

            eps = sqrt( (end[0]-end_old[0])*(end[0]-end_old[0]) + (end[1]-end_old[1])*(end[1]-end_old[1]));
            if( std::isnan(eps)) { eps = eps_old/2.; end = end_old; }
        }
        if( quad_ == 0 || quad_ == 2){ return end_old[1] - Z_X_;}
        return end_old[0] - R_X_;
    }
    /**
     * @brief This is to determine the actual point coordinates from the root-finding
     *
     * @param R
     * @param Z
     * @param x
     */
    void point( double& R, double& Z, double x)
    {
        if( quad_ == 0 || quad_ == 2){ R = R_i[quad_], Z= Z_i[quad_] +x;}
        else if (quad_ == 1 || quad_ == 3) { R = R_i[quad_] + x, Z = Z_i[quad_];}
    }

    private:
    int quad_;
    dg::geo::FieldRZtau fieldRZtau_;
    BinaryFunctorsLvl1 psip_;
    double R_X_, Z_X_;
    double R_i[4], Z_i[4];
    double dist_;
};

//compute the vector of r and z - values that form one psi surface
//assumes y_0 = 0
template <class FpsiX, class FieldRZYRYZY>
void computeX_rzy(FpsiX fpsi, FieldRZYRYZY fieldRZYRYZY,
        double psi, const thrust::host_vector<double>& y_vec,
        const unsigned nodeX0, const unsigned nodeX1,
        thrust::host_vector<double>& r, //output r - values
        thrust::host_vector<double>& z, //output z - values
        thrust::host_vector<double>& yr,
        thrust::host_vector<double>& yz,
        thrust::host_vector<double>& xr,
        thrust::host_vector<double>& xz,
        double* R_0, double* Z_0,  //2 output coords on perp line
<<<<<<< HEAD
        double& f_psi  //output f
=======
        double& f_psi,  //output f
        bool verbose = false
>>>>>>> d61b0f18
        )
{
    thrust::host_vector<double> r_old(y_vec.size(), 0), r_diff( r_old), yr_old(r_old), xr_old(r_old);
    thrust::host_vector<double> z_old(y_vec.size(), 0), z_diff( z_old), yz_old(r_old), xz_old(z_old);
    r.resize( y_vec.size()), z.resize(y_vec.size()), yr.resize(y_vec.size()), yz.resize(y_vec.size()), xr.resize(y_vec.size()), xz.resize(y_vec.size());
    //now compute f and starting values
    thrust::host_vector<double> begin( 4, 0), end(begin), temp(begin);
    const double fprime = fpsi.f_prime( psi);
    f_psi = fpsi.construct_f(psi, R_0, Z_0);
    fieldRZYRYZY.set_f(f_psi);
    fieldRZYRYZY.set_fp(fprime);
    unsigned steps = 1; double eps = 1e10, eps_old=2e10;
    while( (eps < eps_old||eps > 1e-7) && eps > 1e-11)
    {
        eps_old = eps, r_old = r, z_old = z, yr_old = yr, yz_old = yz, xr_old = xr, xz_old = xz;
        ////////////////////////bottom left region/////////////////////
        if( nodeX0 != 0)
        {
            if(psi<0)begin[0] = R_0[1], begin[1] = Z_0[1];
            else     begin[0] = R_0[0], begin[1] = Z_0[0];
            fieldRZYRYZY.initialize( begin[0], begin[1], begin[2], begin[3]);
            unsigned i=nodeX0-1;
            dg::stepperRK17( fieldRZYRYZY, begin, end, 0, y_vec[i], steps);
            r[i] = end[0], z[i] = end[1], yr[i] = end[2], yz[i] = end[3];
            fieldRZYRYZY.derive(r[i], z[i], xr[i], xz[i]);
        }
        for( int i=nodeX0-2; i>=0; i--)
        {
            temp = end;
            dg::stepperRK17( fieldRZYRYZY, temp, end, y_vec[i+1], y_vec[i], steps);
            r[i] = end[0], z[i] = end[1], yr[i] = end[2], yz[i] = end[3];
            fieldRZYRYZY.derive(r[i], z[i], xr[i], xz[i]);
        }
        ////////////////middle region///////////////////////////
        begin[0] = R_0[0], begin[1] = Z_0[0];
        fieldRZYRYZY.initialize( begin[0], begin[1], begin[2], begin[3]);
        unsigned i=nodeX0;
        dg::stepperRK17( fieldRZYRYZY, begin, end, 0, y_vec[i], steps);
        r[i] = end[0], z[i] = end[1], yr[i] = end[2], yz[i] = end[3];
        fieldRZYRYZY.derive(r[i], z[i], xr[i], xz[i]);
        for( unsigned i=nodeX0+1; i<nodeX1; i++)
        {
            temp = end;
            dg::stepperRK17( fieldRZYRYZY, temp, end, y_vec[i-1], y_vec[i], steps);
            r[i] = end[0], z[i] = end[1], yr[i] = end[2], yz[i] = end[3];
            fieldRZYRYZY.derive(r[i], z[i], xr[i], xz[i]);
        }
        temp = end;
        dg::stepperRK17( fieldRZYRYZY, temp, end, y_vec[nodeX1-1], 2.*M_PI, steps);
        if( psi <0)
            eps = sqrt( (end[0]-R_0[0])*(end[0]-R_0[0]) + (end[1]-Z_0[0])*(end[1]-Z_0[0]));
        else
            eps = sqrt( (end[0]-R_0[1])*(end[0]-R_0[1]) + (end[1]-Z_0[1])*(end[1]-Z_0[1]));
        if(verbose)std::cout << "abs. error is "<<eps<<" with "<<steps<<" steps\n";
        ////////////////////bottom right region
        if( nodeX0 != 0)
        {
            begin[0] = R_0[1], begin[1] = Z_0[1];
            fieldRZYRYZY.initialize( begin[0], begin[1], begin[2], begin[3]);
            unsigned i=nodeX1;
            dg::stepperRK17( fieldRZYRYZY, begin, end, 2.*M_PI, y_vec[i], steps);
            r[i] = end[0], z[i] = end[1], yr[i] = end[2], yz[i] = end[3];
            fieldRZYRYZY.derive(r[i], z[i], xr[i], xz[i]);
        }
        for( unsigned i=nodeX1+1; i<y_vec.size(); i++)
        {
            temp = end;
            dg::stepperRK17( fieldRZYRYZY, temp, end, y_vec[i-1], y_vec[i], steps);
            r[i] = end[0], z[i] = end[1], yr[i] = end[2], yz[i] = end[3];
            fieldRZYRYZY.derive(r[i], z[i], xr[i], xz[i]);
        }
        //compute error in R,Z only
        dg::blas1::axpby( 1., r, -1., r_old, r_diff);
        dg::blas1::axpby( 1., z, -1., z_old, z_diff);
        double er = dg::blas1::dot( r_diff, r_diff);
        double ez = dg::blas1::dot( z_diff, z_diff);
        double ar = dg::blas1::dot( r, r);
        double az = dg::blas1::dot( z, z);
        eps =  sqrt( er + ez)/sqrt(ar+az);
        if(verbose)std::cout << "rel. error is "<<eps<<" with "<<steps<<" steps\n";
        if( std::isnan(eps)) { eps = eps_old/2.; }
        steps*=2;
    }
    r = r_old, z = z_old, yr = yr_old, yz = yz_old, xr = xr_old, xz = xz_old;
}


//compute psi(x) and f(x) for given discretization of x and a fpsiMinv functor
//doesn't integrate over the x-point
//returns psi_1
template <class XFieldFinv>
double construct_psi_values( XFieldFinv fpsiMinv,
        const double psi_0, const double x_0, const thrust::host_vector<double>& x_vec, const double x_1, unsigned idxX, //idxX is the number of x_vec[i] < 0
        thrust::host_vector<double>& psi_x, bool verbose = false )
{
    psi_x.resize( x_vec.size());
    thrust::host_vector<double> psi_old(psi_x), psi_diff( psi_old);
    unsigned N = 1;
    //std::cout << "In psi function:\n";
    double x0, x1;
    const double psi_const = fpsiMinv.find_psi( x_vec[idxX]);
    double psi_1_numerical=0;
    double eps = 1e10, eps_old=2e10;
    while( (eps <  eps_old || eps > 1e-8) && eps > 1e-11) //1e-8 < eps < 1e-14
    {
        eps_old = eps;
        psi_old = psi_x;
        x0 = x_0, x1 = x_vec[0];

        thrust::host_vector<double> begin(1,psi_0), end(begin), temp(begin);
        dg::stepperRK17( fpsiMinv, begin, end, x0, x1, N);
        psi_x[0] = end[0]; fpsiMinv(end,temp);
        for( unsigned i=1; i<idxX; i++)
        {
            temp = end;
            x0 = x_vec[i-1], x1 = x_vec[i];
            dg::stepperRK17( fpsiMinv, temp, end, x0, x1, N);
            psi_x[i] = end[0]; fpsiMinv(end,temp);
            //std::cout << "FOUND PSI "<<end[0]<<"\n";
        }
        end[0] = psi_const;
        //std::cout << "FOUND PSI "<<end[0]<<"\n";
        psi_x[idxX] = end[0]; fpsiMinv(end,temp);
        for( unsigned i=idxX+1; i<x_vec.size(); i++)
        {
            temp = end;
            x0 = x_vec[i-1], x1 = x_vec[i];
            dg::stepperRK17( fpsiMinv, temp, end, x0, x1, N);
            psi_x[i] = end[0]; fpsiMinv(end,temp);
            //std::cout << "FOUND PSI "<<end[0]<<"\n";
        }
        temp = end;
        dg::stepperRK17(fpsiMinv, temp, end, x1, x_1,N);
        psi_1_numerical = end[0];
        dg::blas1::axpby( 1., psi_x, -1., psi_old, psi_diff);
        //eps = sqrt( dg::blas2::dot( psi_diff, w1d, psi_diff)/ dg::blas2::dot( psi_x, w1d, psi_x));
        eps = sqrt( dg::blas1::dot( psi_diff, psi_diff)/ dg::blas1::dot( psi_x, psi_x));

<<<<<<< HEAD
        std::cout << "Effective Psi error is "<<eps<<" with "<<N<<" steps\n";
=======
        if(verbose)std::cout << "Effective Psi error is "<<eps<<" with "<<N<<" steps\n";
>>>>>>> d61b0f18
        //std::cout << "psi 1               is "<<psi_1_numerical<<std::endl;
        N*=2;
    }
    return psi_1_numerical;
}



//!ATTENTION: choosing h on separatrix is a mistake if LaplacePsi does not vanish at X-point
struct PsipSep
{
    PsipSep( const aBinaryFunctor& psi): psip_(psi), Z_(0){}
    void set_Z( double z){ Z_=z;}
    double operator()(double R) { return psip_.get()(R, Z_);}
    private:
    ClonePtr<aBinaryFunctor> psip_;
    double Z_;
};

//!ATTENTION: choosing h on separatrix is a mistake if LaplacePsi does not vanish at X-point
//This leightweights struct and its methods finds the initial R and Z values and the coresponding f(\psi) as
//good as it can, i.e. until machine precision is reached (like FpsiX just for separatrix)
struct SeparatriX
{
<<<<<<< HEAD
    SeparatriX( const BinaryFunctorsLvl1& psi, double xX, double yX, double x0, double y0, int firstline):
=======
    SeparatriX( const BinaryFunctorsLvl1& psi, const BinarySymmTensorLvl1& chi, double xX, double yX, double x0, double y0, int firstline, bool verbose=false):
>>>>>>> d61b0f18
        mode_(firstline),
        fieldRZYequi_(psi, chi), fieldRZYTequi_(psi, x0, y0, chi), fieldRZYZequi_(psi, chi),
        fieldRZYconf_(psi, chi), fieldRZYTconf_(psi, x0, y0, chi), fieldRZYZconf_(psi, chi), m_verbose( verbose)
    {
        //find four points on the separatrix and construct y coordinate at those points and at last construct f
        //////////////////////////////////////////////
        double R_X = xX; double Z_X = yX;
        PsipSep psip_sep( psi.f());
        psip_sep.set_Z( Z_X + 1.);
        double R_min = R_X, R_max = R_X + 10;
        dg::bisection1d( psip_sep, R_min, R_max, 1e-13);
        R_i[0] = (R_min+R_max)/2., Z_i[0] = Z_X+1.;
        R_min = R_X-10, R_max = R_X;
        dg::bisection1d( psip_sep, R_min, R_max, 1e-13);
        R_i[1] = (R_min+R_max)/2., Z_i[1] = Z_X+1.;
        psip_sep.set_Z( Z_X - 1.);
        R_min = R_X-10, R_max = R_X;
        dg::bisection1d( psip_sep, R_min, R_max, 1e-13);
        R_i[2] = (R_min+R_max)/2., Z_i[2] = Z_X-1.;
        R_min = R_X, R_max = R_X+10;
        dg::bisection1d( psip_sep, R_min, R_max, 1e-13);
        R_i[3] = (R_min+R_max)/2., Z_i[3] = Z_X-1.;
        if(m_verbose)std::cout << "Found 3rd point "<<R_i[3]<<" "<<Z_i[3]<<"\n";
        //now measure y distance to X-point
        thrust::host_vector<double> begin2d( 3, 0), end2d( begin2d);
        for( int i=0; i<4; i++)
        {
            unsigned N = 1;
            begin2d[0] = end2d[0] = R_i[i];
            begin2d[1] = end2d[1] = Z_i[i];
            begin2d[2] = end2d[2] = 0.;
            double eps = 1e10, eps_old = 2e10;
            double y=0, y_old=0;
            //difference to X-point isn't much better than 1e-5
            while( (eps < eps_old || eps > 5e-5))
            {
                eps_old = eps; N*=2; y_old=y;
                if(mode_==0)dg::stepperRK6( fieldRZYZconf_, begin2d, end2d, Z_i[i], Z_X, N);
                if(mode_==1)dg::stepperRK6( fieldRZYZequi_, begin2d, end2d, Z_i[i], Z_X, N);
                y=end2d[2];
                eps = fabs((y-y_old)/y_old);
                eps = sqrt( (end2d[0]-R_X)*(end2d[0]-R_X))/R_X;
                //std::cout << "Found y_i["<<i<<"]: "<<y<<" with eps = "<<eps<<" and "<<N<<" steps and diff "<<fabs(end2d[0]-R_X)/R_X<<"\n";
            }
            //remember last call
            y_i[i] = end2d[2];
<<<<<<< HEAD
            std::cout << "Found y_i["<<i<<"]: "<<y<<" with eps = "<<eps<<" and "<<N<<" steps and diff "<<fabs(end2d[0]-R_X)/R_X<<"\n";
=======
            if( i==0 || i == 2)
                y_i[i] *= -1;//these were integrated against y direction
            if(m_verbose)std::cout << "Found |y_i["<<i<<"]|: "<<y_i[i]<<" with eps = "<<eps<<" and "<<N<<" steps and diff "<<fabs(end2d[0]-R_X)/R_X<<"\n";
>>>>>>> d61b0f18
        }

        f_psi_ = construct_f( );
        y_i[0]*=f_psi_, y_i[1]*=f_psi_, y_i[2]*=f_psi_, y_i[3]*=f_psi_;
        fieldRZYequi_.set_f(f_psi_);
        fieldRZYconf_.set_f(f_psi_);
    }

    double get_f( ) const{return f_psi_;}

    //compute the vector of r and z - values that form the separatrix
    void compute_rzy( const thrust::host_vector<double>& y_vec,
            const unsigned nodeX0, const unsigned nodeX1,
            thrust::host_vector<double>& r, //same size as y_vec on output
            thrust::host_vector<double>& z ) const
    {
        ///////////////////////////find y coordinate line//////////////
        thrust::host_vector<double> begin( 2, 0), end(begin), temp(begin), end_old(end);
        thrust::host_vector<double> r_old(y_vec.size(), 0), r_diff( r_old);
        thrust::host_vector<double> z_old(y_vec.size(), 0), z_diff( z_old);
        r.resize( y_vec.size()), z.resize(y_vec.size());
        unsigned steps = 1; double eps = 1e10, eps_old=2e10;
        while( (eps < eps_old||eps > 1e-7) && eps > 1e-11)
        {
            eps_old = eps, r_old = r, z_old = z;
            //////////////////////bottom right region/////////////////////
            if( nodeX0 != 0) //integrate to start point
            {
                begin[0] = R_i[3], begin[1] = Z_i[3];
                if(mode_==0)dg::stepperRK17( fieldRZYconf_, begin, end, -y_i[3], y_vec[nodeX0-1], N_steps_);
                if(mode_==1)dg::stepperRK17( fieldRZYequi_, begin, end, -y_i[3], y_vec[nodeX0-1], N_steps_);
                r[nodeX0-1] = end[0], z[nodeX0-1] = end[1];
            }
            for( int i=nodeX0-2; i>=0; i--)
            {
                temp = end;
                if(mode_==0)dg::stepperRK17( fieldRZYconf_, temp, end, y_vec[i+1], y_vec[i], steps);
                if(mode_==1)dg::stepperRK17( fieldRZYequi_, temp, end, y_vec[i+1], y_vec[i], steps);
                r[i] = end[0], z[i] = end[1];
            }
            ////////////////middle region///////////////////////////
            begin[0] = R_i[0], begin[1] = Z_i[0];
            if(mode_==0)dg::stepperRK17( fieldRZYconf_, begin, end, y_i[0], y_vec[nodeX0], N_steps_);
            if(mode_==1)dg::stepperRK17( fieldRZYequi_, begin, end, y_i[0], y_vec[nodeX0], N_steps_);
            r[nodeX0] = end[0], z[nodeX0] = end[1];
            for( unsigned i=nodeX0+1; i<nodeX1; i++)
            {
                temp = end;
                if(mode_==0)dg::stepperRK17( fieldRZYconf_, temp, end, y_vec[i-1], y_vec[i], steps);
                if(mode_==1)dg::stepperRK17( fieldRZYequi_, temp, end, y_vec[i-1], y_vec[i], steps);
                r[i] = end[0], z[i] = end[1];
            }
            temp = end;
            if(mode_==0)dg::stepperRK17( fieldRZYconf_, temp, end, y_vec[nodeX1-1], 2.*M_PI-y_i[1], N_steps_);
            if(mode_==1)dg::stepperRK17( fieldRZYequi_, temp, end, y_vec[nodeX1-1], 2.*M_PI-y_i[1], N_steps_);
            eps = sqrt( (end[0]-R_i[1])*(end[0]-R_i[1]) + (end[1]-Z_i[1])*(end[1]-Z_i[1]));
            //std::cout << "abs. error is "<<eps<<" with "<<steps<<" steps\n";
            ////////////////////bottom left region

            if( nodeX0!= 0)
            {
                begin[0] = R_i[2], begin[1] = Z_i[2];
                if(mode_==0)dg::stepperRK17( fieldRZYconf_, begin, end, 2.*M_PI+y_i[2], y_vec[nodeX1], N_steps_);
                if(mode_==1)dg::stepperRK17( fieldRZYequi_, begin, end, 2.*M_PI+y_i[2], y_vec[nodeX1], N_steps_);
                r[nodeX1] = end[0], z[nodeX1] = end[1];
            }
            for( unsigned i=nodeX1+1; i<y_vec.size(); i++)
            {
                temp = end;
                if(mode_==0)dg::stepperRK17( fieldRZYconf_, temp, end, y_vec[i-1], y_vec[i], steps);
                if(mode_==1)dg::stepperRK17( fieldRZYequi_, temp, end, y_vec[i-1], y_vec[i], steps);
                r[i] = end[0], z[i] = end[1];
            }
            //compute error in R,Z only
            dg::blas1::axpby( 1., r, -1., r_old, r_diff);
            dg::blas1::axpby( 1., z, -1., z_old, z_diff);
            double er = dg::blas1::dot( r_diff, r_diff);
            double ez = dg::blas1::dot( z_diff, z_diff);
            double ar = dg::blas1::dot( r, r);
            double az = dg::blas1::dot( z, z);
            eps =  sqrt( er + ez)/sqrt(ar+az);
            if(m_verbose)std::cout << "rel. Separatrix error is "<<eps<<" with "<<steps<<" steps\n";
            steps*=2;
        }
        r = r_old, z = z_old;
    }
    private:
    //compute f for psi=0
    double construct_f( )
    {
<<<<<<< HEAD
        std::cout << "In construct f function!\n";
=======
        if(m_verbose)std::cout << "In construct f function!\n";
>>>>>>> d61b0f18

        thrust::host_vector<double> begin( 3, 0), end(begin), end_old(begin);
        begin[0] = R_i[0], begin[1] = Z_i[0];
        double eps = 1e10, eps_old = 2e10;
        unsigned N = 32;
        while( (eps < eps_old || eps > 1e-7) && N < 1e6)
        {
            eps_old = eps, end_old = end;
            N*=2;
            if(mode_==0)
            {
                dg::stepperRK17( fieldRZYZconf_, begin, end, begin[1], 0., N);
                thrust::host_vector<double> temp(end);
                dg::stepperRK17( fieldRZYTconf_, temp, end, 0., M_PI, N);
                temp = end;
                dg::stepperRK17( fieldRZYZconf_, temp, end, temp[1], Z_i[1], N);
            }
            if(mode_==1)
            {
                dg::stepperRK17( fieldRZYZequi_, begin, end, begin[1], 0., N);
                thrust::host_vector<double> temp(end);
                dg::stepperRK17( fieldRZYTequi_, temp, end, 0., M_PI, N);
                temp = end;
                dg::stepperRK17( fieldRZYZequi_, temp, end, temp[1], Z_i[1], N);
            }
            eps = sqrt( (end[0]-R_i[1])*(end[0]-R_i[1]) + (end[1]-Z_i[1])*(end[1]-Z_i[1]));
            //std::cout << "Found end[2] = "<< end_old[2]<<" with eps = "<<eps<<"\n";
            if( std::isnan(eps)) { eps = eps_old/2.; end = end_old; }
        }
        N_steps_=N;
        if(m_verbose)std::cout << "Found end[2] = "<< end_old[2]<<" with eps = "<<eps<<"\n";
        if(m_verbose)std::cout << "Found f = "<< 2.*M_PI/(y_i[0]+end_old[2]+y_i[1])<<" with eps = "<<eps<<"\n";
        f_psi_ = 2.*M_PI/(y_i[0]+end_old[2]+y_i[1]);
        return f_psi_;
    }
    int mode_;
    dg::geo::equalarc::FieldRZY  fieldRZYequi_;
    dg::geo::equalarc::FieldRZYT fieldRZYTequi_;
    dg::geo::equalarc::FieldRZYZ fieldRZYZequi_;
    dg::geo::ribeiro::FieldRZY   fieldRZYconf_;
    dg::geo::ribeiro::FieldRZYT  fieldRZYTconf_;
    dg::geo::ribeiro::FieldRZYZ  fieldRZYZconf_;
    unsigned N_steps_;
    double R_i[4], Z_i[4], y_i[4];
    double f_psi_;
    bool m_verbose;

};
} //namespace detail
namespace orthogonal
{
namespace detail
{
//find points on the perp line through the X-point
struct InitialX
{

<<<<<<< HEAD
    InitialX( const BinaryFunctorsLvl1& psi, double xX, double yX):
        psip_(psi), fieldRZtau_(psi),
        xpointer_(psi, xX, yX, 1e-4)
=======
    InitialX( const BinaryFunctorsLvl1& psi, double xX, double yX, bool verbose = false):
        psip_(psi), fieldRZtau_(psi),
        xpointer_(psi, xX, yX, 1e-4), m_verbose( verbose)
>>>>>>> d61b0f18
    {
        //constructor finds four points around X-point and integrates them a bit away from it
        dg::geo::FieldRZtau fieldRZtau_(psi);
        thrust::host_vector<double> begin( 2, 0), end(begin), temp(begin), end_old(end);
        double eps[] = {1e-11, 1e-12, 1e-11, 1e-12};
        for( unsigned i=0; i<4; i++)
        {
            xpointer_.set_quadrant( i);
            double x_min = -1e-4, x_max = 1e-4;
            dg::bisection1d( xpointer_, x_min, x_max, eps[i]);
            xpointer_.point( R_i_[i], Z_i_[i], (x_min+x_max)/2.);
            //std::cout << "Found initial point: "<<R_i_[i]<<" "<<Z_i_[i]<<" "<<psip_(R_i_[i], Z_i_[i])<<"\n";
            thrust::host_vector<double> begin(2), end(2), end_old(2);
            begin[0] = R_i_[i], begin[1] = Z_i_[i];
            double eps = 1e10, eps_old = 2e10;
            unsigned N=10;
            double psi0 = psip_.f()(begin[0], begin[1]), psi1 = 1e3*psi0;
            while( (eps < eps_old || eps > 1e-5 ) && eps > 1e-9)
            {
                eps_old = eps; end_old = end;
                N*=2; dg::stepperRK6( fieldRZtau_, begin, end, psi0, psi1, N); //lower order integrator is better for difficult field

                eps = sqrt( (end[0]-end_old[0])*(end[0]-end_old[0]) + (end[1]-end_old[1])*(end[1]-end_old[1]));
                if( std::isnan(eps)) { eps = eps_old/2.; end = end_old; }
                //std::cout << " for N "<< N<<" eps is "<<eps<<"\n";
            }
            R_i_[i] = end_old[0], Z_i_[i] = end_old[1];
            begin[0] = R_i_[i], begin[1] = Z_i_[i];
            eps = 1e10, eps_old = 2e10; N=10;
            psi0 = psip_.f()(begin[0], begin[1]), psi1 = -0.01;
            if( i==0||i==2)psi1*=-1.;
            while( (eps < eps_old || eps > 1e-5 ) && eps > 1e-9)
            {
                eps_old = eps; end_old = end;
                N*=2; dg::stepperRK6( fieldRZtau_, begin, end, psi0, psi1, N); //lower order integrator is better for difficult field

                eps = sqrt( (end[0]-end_old[0])*(end[0]-end_old[0]) + (end[1]-end_old[1])*(end[1]-end_old[1]));
                if( std::isnan(eps)) { eps = eps_old/2.; end = end_old; }
                //std::cout << " for N "<< N<<" eps is "<<eps<<"\n";
            }
            R_i_[i] = end_old[0], Z_i_[i] = end_old[1];
            if(m_verbose)std::cout << "Quadrant "<<i<<" Found initial point: "<<R_i_[i]<<" "<<Z_i_[i]<<" "<<psip_.f()(R_i_[i], Z_i_[i])<<"\n";

        }
    }
    /**
     * @brief for a given psi finds the two points that lie on psi = const and the perpendicular line through the X-point
     *
     * @param psi psi \neq 0
     * @param R_0 array of size 2 (write-only)
     * @param Z_0 array of size 2 (write-only)
     */
    void find_initial( double psi, double* R_0, double* Z_0)
    {
        thrust::host_vector<double> begin( 2, 0), end( begin), end_old(begin);
        for( unsigned i=0; i<2; i++)
        {
            if(psi<0)
            {
                begin[0] = R_i_[2*i+1], begin[1] = Z_i_[2*i+1]; end = begin;
            }
            else
            {
                begin[0] = R_i_[2*i], begin[1] = Z_i_[2*i]; end = begin;
            }
            unsigned steps = 1;
            double eps = 1e10, eps_old=2e10;
            while( (eps < eps_old||eps > 1e-7) && eps > 1e-11)
            {
                eps_old = eps; end_old = end;
                dg::stepperRK17( fieldRZtau_, begin, end, psip_.f()(begin[0], begin[1]), psi, steps);
                eps = sqrt( (end[0]-end_old[0])*(end[0]- end_old[0]) + (end[1]-end_old[1])*(end[1]-end_old[1]));
                //std::cout << "rel. error is "<<eps<<" with "<<steps<<" steps\n";
                if( std::isnan(eps)) { eps = eps_old/2.; end = end_old; }
                steps*=2;
            }
            //std::cout << "Found initial point "<<end_old[0]<<" "<<end_old[1]<<"\n";
            if( psi<0)
            {
                R_0[i] = R_i_[2*i+1] = begin[0] = end_old[0], Z_i_[2*i+1] = Z_0[i] = begin[1] = end_old[1];
            }
            else
            {
                R_0[i] = R_i_[2*i] = begin[0] = end_old[0], Z_i_[2*i] = Z_0[i] = begin[1] = end_old[1];
            }

        }
    }


    private:
    BinaryFunctorsLvl1 psip_;
    const dg::geo::FieldRZtau fieldRZtau_;
    dg::geo::detail::XCross xpointer_;
    double R_i_[4], Z_i_[4];
    bool m_verbose;

};
}//namespace detail
}//namespace orthogonal
///@endcond
} //namespace geo
} //namespace dg
<|MERGE_RESOLUTION|>--- conflicted
+++ resolved
@@ -9,11 +9,7 @@
 namespace geo
 {
 /**
-<<<<<<< HEAD
- * @brief This function finds the X-point via Newton iteration applied to the gradient of psi,
-=======
  * @brief This function finds the X-point via Newton iteration applied to the gradient of psi
->>>>>>> d61b0f18
  *
  * The inverse of the Hessian matrix is computed analytically
  * @param psi \f$ \psi(R,Z)\f$, where R, Z are cylindrical coordinates
@@ -156,10 +152,6 @@
  */
 struct XCross
 {
-<<<<<<< HEAD
-
-=======
->>>>>>> d61b0f18
     XCross( const BinaryFunctorsLvl1& psi, double R_X, double Z_X, double distance=1): fieldRZtau_(psi), psip_(psi), dist_(distance)
     {
         R_X_ = R_X, Z_X_ = Z_X;
@@ -232,12 +224,8 @@
         thrust::host_vector<double>& xr,
         thrust::host_vector<double>& xz,
         double* R_0, double* Z_0,  //2 output coords on perp line
-<<<<<<< HEAD
-        double& f_psi  //output f
-=======
         double& f_psi,  //output f
         bool verbose = false
->>>>>>> d61b0f18
         )
 {
     thrust::host_vector<double> r_old(y_vec.size(), 0), r_diff( r_old), yr_old(r_old), xr_old(r_old);
@@ -376,11 +364,7 @@
         //eps = sqrt( dg::blas2::dot( psi_diff, w1d, psi_diff)/ dg::blas2::dot( psi_x, w1d, psi_x));
         eps = sqrt( dg::blas1::dot( psi_diff, psi_diff)/ dg::blas1::dot( psi_x, psi_x));
 
-<<<<<<< HEAD
-        std::cout << "Effective Psi error is "<<eps<<" with "<<N<<" steps\n";
-=======
         if(verbose)std::cout << "Effective Psi error is "<<eps<<" with "<<N<<" steps\n";
->>>>>>> d61b0f18
         //std::cout << "psi 1               is "<<psi_1_numerical<<std::endl;
         N*=2;
     }
@@ -405,11 +389,7 @@
 //good as it can, i.e. until machine precision is reached (like FpsiX just for separatrix)
 struct SeparatriX
 {
-<<<<<<< HEAD
-    SeparatriX( const BinaryFunctorsLvl1& psi, double xX, double yX, double x0, double y0, int firstline):
-=======
     SeparatriX( const BinaryFunctorsLvl1& psi, const BinarySymmTensorLvl1& chi, double xX, double yX, double x0, double y0, int firstline, bool verbose=false):
->>>>>>> d61b0f18
         mode_(firstline),
         fieldRZYequi_(psi, chi), fieldRZYTequi_(psi, x0, y0, chi), fieldRZYZequi_(psi, chi),
         fieldRZYconf_(psi, chi), fieldRZYTconf_(psi, x0, y0, chi), fieldRZYZconf_(psi, chi), m_verbose( verbose)
@@ -456,13 +436,9 @@
             }
             //remember last call
             y_i[i] = end2d[2];
-<<<<<<< HEAD
-            std::cout << "Found y_i["<<i<<"]: "<<y<<" with eps = "<<eps<<" and "<<N<<" steps and diff "<<fabs(end2d[0]-R_X)/R_X<<"\n";
-=======
             if( i==0 || i == 2)
                 y_i[i] *= -1;//these were integrated against y direction
             if(m_verbose)std::cout << "Found |y_i["<<i<<"]|: "<<y_i[i]<<" with eps = "<<eps<<" and "<<N<<" steps and diff "<<fabs(end2d[0]-R_X)/R_X<<"\n";
->>>>>>> d61b0f18
         }
 
         f_psi_ = construct_f( );
@@ -553,11 +529,7 @@
     //compute f for psi=0
     double construct_f( )
     {
-<<<<<<< HEAD
-        std::cout << "In construct f function!\n";
-=======
         if(m_verbose)std::cout << "In construct f function!\n";
->>>>>>> d61b0f18
 
         thrust::host_vector<double> begin( 3, 0), end(begin), end_old(begin);
         begin[0] = R_i[0], begin[1] = Z_i[0];
@@ -615,15 +587,9 @@
 struct InitialX
 {
 
-<<<<<<< HEAD
-    InitialX( const BinaryFunctorsLvl1& psi, double xX, double yX):
-        psip_(psi), fieldRZtau_(psi),
-        xpointer_(psi, xX, yX, 1e-4)
-=======
     InitialX( const BinaryFunctorsLvl1& psi, double xX, double yX, bool verbose = false):
         psip_(psi), fieldRZtau_(psi),
         xpointer_(psi, xX, yX, 1e-4), m_verbose( verbose)
->>>>>>> d61b0f18
     {
         //constructor finds four points around X-point and integrates them a bit away from it
         dg::geo::FieldRZtau fieldRZtau_(psi);
