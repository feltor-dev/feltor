#pragma once
#include "dg/backend/memory.h"

namespace dg
{
namespace geo
{
///@addtogroup fluxfunctions
///@{
//
//In the next round of updates (C++11) we should consider using std::function maybe?

/**
* @brief This functor represents functions written in cylindrical coordinates
        that are independent of the angle phi
*/
struct aBinaryFunctor
{
    /**
    * @brief The function value
    *
    * @param R radius (cylindrical coordinate)
    * @param Z height (cylindrical coordinate)
    *
    * @return f(R,Z)
    */
    double operator()(double R, double Z) const
    {
        return do_compute(R,Z); //if we didn't make the virtual function have another way
        //the operator() would hide the 3d version
    }
    /**
    * @brief Redirects to the 2D version
    *
    * @param R radius (cylindrical coordinate)
    * @param Z height (cylindrical coordinate)
    * @param phi angle (cylindrical coordinate)
    *
    * @return f(R,Z)
    */
    double operator()(double R, double Z, double phi)const
    {
        return operator()(R,Z);
    }
    /**
    * @brief abstract copy of a binary functor
    *
    * @return a functor on the heap
    */
    virtual aBinaryFunctor* clone()const=0;
    virtual ~aBinaryFunctor(){}
    protected:
    aBinaryFunctor(){}
    /**
    * @brief We do not allow object slicing so the copy is protected
    */
    aBinaryFunctor(const aBinaryFunctor&){}
    /**
    * @brief We do not allow object slicing so the assignment is protected
    */
    aBinaryFunctor& operator=(const aBinaryFunctor&){return *this;}
    private:
    virtual double do_compute(double R, double Z) const=0;
};

/**
* @brief Intermediate implementation helper class for the clone pattern with CRTP

    https://katyscode.wordpress.com/2013/08/22/c-polymorphic-cloning-and-the-crtp-curiously-recurring-template-pattern/
*/
template<class Derived>
struct aCloneableBinaryFunctor : public aBinaryFunctor
{
    /**
    * @brief Returns a copy of the functor dynamically allocated on the heap
    *
    * @return new copy of the functor
    */
    virtual aBinaryFunctor* clone() const
    {
        return new Derived(static_cast<Derived const &>(*this));
    }
};
/**
 * @brief With this adapater class you can make any Functor cloneable
 *
 * @tparam BinaryFunctor must overload the operator() like
 * double operator()(double,double)const;
 */
template<class BinaryFunctor>
struct BinaryFunctorAdapter : public aCloneableBinaryFunctor<BinaryFunctorAdapter<BinaryFunctor> >
{
    BinaryFunctorAdapter( const BinaryFunctor& f):f_(f){}
    private:
    double do_compute(double x, double y)const{return f_(x,y);}
    BinaryFunctor f_;
};
/**
 * @brief Use this function when you want to convert any Functor to aBinaryFunctor
 *
 * @tparam BinaryFunctor must overload the operator() like
 * double operator()(double,double)const;
 * @param f const reference to a functor class
 * @return a newly allocated instance of aBinaryFunctor on the heap
 * @note the preferred way is to derive your Functor from aCloneableBinaryFunctor but if you can't or don't want to for whatever reason then use this to make one
 */
template<class BinaryFunctor>
aBinaryFunctor* make_aBinaryFunctor(const BinaryFunctor& f){return new BinaryFunctorAdapter<BinaryFunctor>(f);}

/**
 * @brief The constant functor
 * \f[ f(x,y) = c\f]
 */
struct Constant: public aCloneableBinaryFunctor<Constant>
{
    Constant(double c):c_(c){}
    private:
    double do_compute(double R,double Z)const{return c_;}
    double c_;
};

/**
* @brief This struct bundles a function and its first derivatives
*
* @snippet hector_t.cu doxygen
*/
struct BinaryFunctorsLvl1
{
    ///the access functions are undefined as long as the class remains empty
    BinaryFunctorsLvl1(){}
    /**
    * @brief Take ownership of newly allocated functors
    *
    * @param f \f$ f(x,y)\f$ the function in some coordinates (x,y)
    * @param fx \f$ \partial f / \partial x \f$ its derivative in the first coordinate
    * @param fy \f$ \partial f / \partial y \f$ its derivative in the second coordinate
    */
    BinaryFunctorsLvl1(  aBinaryFunctor* f,  aBinaryFunctor* fx,  aBinaryFunctor* fy) {
        reset(f,fx,fy);
    }
    ///clone given functors
    BinaryFunctorsLvl1( const aBinaryFunctor& f, const aBinaryFunctor& fx, const aBinaryFunctor& fy) {
        reset(f,fx,fy);
    }
    ///Take ownership of given pointers
    void reset(  aBinaryFunctor* f,  aBinaryFunctor* fx,  aBinaryFunctor* fy)
    {
        p_[0].reset(f);
        p_[1].reset(fx);
        p_[2].reset(fy);
    }
    ///clone given references
    void reset( const aBinaryFunctor& f, const aBinaryFunctor& fx, const aBinaryFunctor& fy)
    {
        p_[0].reset(f);
        p_[1].reset(fx);
        p_[2].reset(fy);
    }
    /// \f$ f \f$
    const aBinaryFunctor& f()const{return p_[0].get();}
    /// \f$ \partial f / \partial x \f$
    const aBinaryFunctor& dfx()const{return p_[1].get();}
    /// \f$ \partial f / \partial y\f$
    const aBinaryFunctor& dfy()const{return p_[2].get();}
    private:
    ClonePtr<aBinaryFunctor> p_[3];
};
/**
* @brief This struct bundles a function and its first and second derivatives
*
* @snippet hector_t.cu doxygen
*/
struct BinaryFunctorsLvl2
{
    ///the access functions are undefined as long as the class remains empty
    BinaryFunctorsLvl2(){}
    /**
    * @copydoc BinaryFunctorsLvl1::BinaryFunctorsLvl1(aBinaryFunctor*,aBinaryFunctor*,aBinaryFunctor*)
    * @param fxx \f$ \partial^2 f / \partial x^2\f$ second derivative in first coordinate
    * @param fxy \f$ \partial^2 f / \partial x \partial y\f$ second mixed derivative
    * @param fyy \f$ \partial^2 f / \partial y^2\f$ second derivative in second coordinate
    */
    BinaryFunctorsLvl2(  aBinaryFunctor* f,  aBinaryFunctor* fx,  aBinaryFunctor* fy,  aBinaryFunctor* fxx,  aBinaryFunctor* fxy,  aBinaryFunctor* fyy): f0(f,fx,fy), f1(fxx,fxy,fyy)
    { }
    ///clone given Functors
    BinaryFunctorsLvl2( const aBinaryFunctor& f, const aBinaryFunctor& fx, const aBinaryFunctor& fy, const aBinaryFunctor& fxx, const aBinaryFunctor& fxy, const aBinaryFunctor& fyy): f0(f,fx,fy), f1(fxx,fxy,fyy)
    { }
    ///Take ownership of given pointers
    void reset(  aBinaryFunctor* f,  aBinaryFunctor* fx,  aBinaryFunctor* fy,  aBinaryFunctor* fxx,  aBinaryFunctor* fxy,  aBinaryFunctor* fyy){
        f0.reset(f,fx,fy), f1.reset(fxx,fxy,fyy);
    }
    ///clone given pointers
    void reset( const aBinaryFunctor& f, const aBinaryFunctor& fx, const aBinaryFunctor& fy, const aBinaryFunctor& fxx, const aBinaryFunctor& fxy, const aBinaryFunctor& fyy){
        f0.reset(f,fx,fy), f1.reset(fxx,fxy,fyy);
    }
    ///type conversion: Lvl2 can also be used as Lvl1
    operator BinaryFunctorsLvl1 ()const {return f0;}
    /// \f$ f \f$
    const aBinaryFunctor& f()const{return f0.f();}
    /// \f$ \partial f / \partial x \f$
    const aBinaryFunctor& dfx()const{return f0.dfx();}
    /// \f$ \partial f / \partial y\f$
    const aBinaryFunctor& dfy()const{return f0.dfy();}
    /// \f$ \partial^2f/\partial x^2\f$
    const aBinaryFunctor& dfxx()const{return f1.f();}
    /// \f$ \partial^2 f / \partial x \partial y\f$
    const aBinaryFunctor& dfxy()const{return f1.dfx();}
    /// \f$ \partial^2f/\partial y^2\f$
    const aBinaryFunctor& dfyy()const{return f1.dfy();}
    private:
    BinaryFunctorsLvl1 f0,f1;
};

/// A symmetric 2d tensor field and its divergence
///@snippet hector_t.cu doxygen
struct BinarySymmTensorLvl1
{
    /**
     * @brief Initialize with the identity tensor
     */
    BinarySymmTensorLvl1( ){
        reset( Constant(1), Constant(0), Constant(1), Constant(0), Constant(0));
    }
    /**
     * @brief Take ownership of newly allocated functors
     *
     * let's assume the tensor is called \f$ \chi \f$ (chi)
     * @param chi_xx contravariant xx component \f$ \chi^{xx}\f$
     * @param chi_xy contravariant xy component \f$ \chi^{xy}\f$
     * @param chi_yy contravariant yy component \f$ \chi^{yy}\f$
     * @param divChiX \f$ \partial_x \chi^{xx} + \partial_y\chi^{yx}\f$ is the x-component of the divergence of the tensor \f$ \chi\f$
     * @param divChiY \f$ \partial_x \chi^{xy} + \partial_y\chi^{yy}\f$ is the y-component of the divergence of the tensor \f$ \chi \f$
    */
    BinarySymmTensorLvl1(  aBinaryFunctor* chi_xx,  aBinaryFunctor* chi_xy,  aBinaryFunctor* chi_yy,  aBinaryFunctor* divChiX,  aBinaryFunctor* divChiY)
    {
        reset(chi_xx,chi_xy,chi_yy,divChiX,divChiY);
    }
    ///clone given functors
    BinarySymmTensorLvl1( const aBinaryFunctor& chi_xx, const aBinaryFunctor& chi_xy, const aBinaryFunctor& chi_yy, const aBinaryFunctor& divChiX, const aBinaryFunctor& divChiY)
    {
        reset(chi_xx,chi_xy,chi_yy,divChiX,divChiY);
    }
    ///Take ownership of pointers and release any  currently held ones
    void reset(  aBinaryFunctor* chi_xx,  aBinaryFunctor* chi_xy,  aBinaryFunctor* chi_yy,  aBinaryFunctor* divChiX,  aBinaryFunctor* divChiY)
    {
        p_[0].reset( chi_xx);
        p_[1].reset( chi_xy);
        p_[2].reset( chi_yy);
        p_[3].reset( divChiX);
        p_[4].reset( divChiY);
    }
    ///clone given references
    void reset( const aBinaryFunctor& chi_xx, const aBinaryFunctor& chi_xy, const aBinaryFunctor& chi_yy, const aBinaryFunctor& divChiX, const aBinaryFunctor& divChiY)
    {
        p_[0].reset( chi_xx);
        p_[1].reset( chi_xy);
        p_[2].reset( chi_yy);
        p_[3].reset( divChiX);
        p_[4].reset( divChiY);
    }
    ///xy component \f$ \chi^{xx}\f$
    const aBinaryFunctor& xx()const{return p_[0].get();}
    ///xy component \f$ \chi^{xy}\f$
    const aBinaryFunctor& xy()const{return p_[1].get();}
    ///yy component \f$ \chi^{yy}\f$
    const aBinaryFunctor& yy()const{return p_[2].get();}
     /// \f$ \partial_x \chi^{xx} + \partial_y\chi^{yx}\f$ is the x-component of the divergence of the tensor \f$ \chi\f$
    const aBinaryFunctor& divX()const{return p_[3].get();}
     /// \f$ \partial_x \chi^{xy} + \partial_y\chi^{yy}\f$ is the y-component of the divergence of the tensor \f$ \chi \f$
    const aBinaryFunctor& divY()const{return p_[4].get();}
    private:
    ClonePtr<aBinaryFunctor> p_[5];
};

/// A vector field with three components that depend only on the first two coordinates
///@snippet ds_t.cu doxygen
struct BinaryVectorLvl0
{
    BinaryVectorLvl0(){}
    ///Take ownership of given pointers
    BinaryVectorLvl0(  aBinaryFunctor* v_x,  aBinaryFunctor* v_y,  aBinaryFunctor* v_z) { reset(v_x,v_y,v_z); }
    ///clone given references
    BinaryVectorLvl0( const aBinaryFunctor& v_x, const aBinaryFunctor& v_y, const aBinaryFunctor& v_z) { reset(v_x,v_y,v_z); }
    ///Take ownership of given pointers and release any currently held ones
    void reset(  aBinaryFunctor* v_x,  aBinaryFunctor* v_y,  aBinaryFunctor* v_z)
    {
        p_[0].reset(v_x);
        p_[1].reset(v_y);
        p_[2].reset(v_z);
    }
    ///clone given references
    void reset( const aBinaryFunctor& v_x, const aBinaryFunctor& v_y, const aBinaryFunctor& v_z)
    {
        p_[0].reset(v_x);
        p_[1].reset(v_y);
        p_[2].reset(v_z);
    }
    /// x-component of the vector
    const aBinaryFunctor& x()const{return p_[0].get();}
    /// y-component of the vector
    const aBinaryFunctor& y()const{return p_[1].get();}
    /// z-component of the vector
    const aBinaryFunctor& z()const{return p_[2].get();}
    private:
    ClonePtr<aBinaryFunctor> p_[3];
};

<<<<<<< HEAD
struct Constant: public aCloneableBinaryFunctor<Constant>
{
    Constant(double c):c_(c){}
    private:
    double do_compute(double R,double Z)const{return c_;}
    double c_;
};
=======
>>>>>>> d61b0f18

///@}
}//namespace geo
}//namespace dg<|MERGE_RESOLUTION|>--- conflicted
+++ resolved
@@ -305,17 +305,6 @@
     ClonePtr<aBinaryFunctor> p_[3];
 };
 
-<<<<<<< HEAD
-struct Constant: public aCloneableBinaryFunctor<Constant>
-{
-    Constant(double c):c_(c){}
-    private:
-    double do_compute(double R,double Z)const{return c_;}
-    double c_;
-};
-=======
->>>>>>> d61b0f18
-
 ///@}
 }//namespace geo
 }//namespace dg