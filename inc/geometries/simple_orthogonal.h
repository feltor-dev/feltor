--- conflicted
+++ resolved
@@ -30,13 +30,8 @@
 {
 
     //firstline = 0 -> conformal, firstline = 1 -> equalarc
-<<<<<<< HEAD
-    Fpsi( const BinaryFunctorsLvl1& psi, double x0, double y0, int firstline):
-        psip_(psi), fieldRZYTconf_(psi, x0, y0),fieldRZYTequl_(psi, x0, y0), fieldRZtau_(psi)
-=======
     Fpsi( const BinaryFunctorsLvl1& psi, const BinarySymmTensorLvl1& chi, double x0, double y0, int firstline):
         psip_(psi), fieldRZYTconf_(psi, x0, y0, chi),fieldRZYTequl_(psi, x0, y0, chi), fieldRZtau_(psi, chi)
->>>>>>> d61b0f18
     {
         X_init = x0, Y_init = y0;
         while( fabs( psi.dfx()(X_init, Y_init)) <= 1e-10 && fabs( psi.dfy()( X_init, Y_init)) <= 1e-10)
@@ -102,12 +97,8 @@
 
 //compute the vector of r and z - values that form one psi surface
 //assumes y_0 = 0
-<<<<<<< HEAD
-void compute_rzy( const BinaryFunctorsLvl1& psi, const thrust::host_vector<double>& y_vec,
-=======
 void compute_rzy( const BinaryFunctorsLvl1& psi, const BinarySymmTensorLvl1& chi,
         const thrust::host_vector<double>& y_vec,
->>>>>>> d61b0f18
         thrust::host_vector<double>& r,
         thrust::host_vector<double>& z,
         double R_0, double Z_0, double f_psi, int mode )
@@ -164,11 +155,7 @@
 {
     Nemov( const BinaryFunctorsLvl2 psi, const BinarySymmTensorLvl1& chi, double f0, int mode):
         f0_(f0), mode_(mode),
-<<<<<<< HEAD
-        psip_(psi) { }
-=======
         psip_(psi), chi_(chi), lapPsi_(psi,chi) { }
->>>>>>> d61b0f18
     void initialize(
         const thrust::host_vector<double>& r_init, //1d intial values
         const thrust::host_vector<double>& z_init, //1d intial values
@@ -184,18 +171,12 @@
                 h_init[i] = f0_;
             if(mode_ == 1)
             {
-<<<<<<< HEAD
-                double psipR = psip_.dfx()(r_init[i], z_init[i]),
-                       psipZ = psip_.dfy()(r_init[i], z_init[i]);
-                double psip2 = (psipR*psipR+psipZ*psipZ);
-=======
                 double x = r_init[i], y = z_init[i];
                 double psipR = psip_.dfx()(x, y), psipZ = psip_.dfy()(x,y);
                 double chiRR = chi_.xx()(x, y),
                        chiRZ = chi_.xy()(x, y),
                        chiZZ = chi_.yy()(x, y);
                 double psip2 = chiRR*psipR*psipR + 2.*chiRZ*psipR*psipZ + chiZZ*psipZ*psipZ;
->>>>>>> d61b0f18
                 h_init[i]  = f0_/sqrt(psip2); //equalarc
             }
             //double laplace = psipRR_(r_init[i], z_init[i]) +
@@ -307,10 +288,6 @@
 {
     /**
      * @brief Construct a simple orthogonal grid
-<<<<<<< HEAD
-     *
-     * @param psi \f$\psi(x,y)\f$ is the flux function and its derivatives in Cartesian coordinates (x,y)
-=======
      *
      * @param psi \f$\psi(x,y)\f$ is the flux function and its derivatives in Cartesian coordinates (x,y)
      * @param psi_0 first boundary
@@ -328,7 +305,6 @@
      *
      * @param psi \f$\psi(x,y)\f$ is the flux function and its derivatives in Cartesian coordinates (x,y)
      * @param chi is the monitor tensor and its divergenc in Cartesian coordinates (x,y)
->>>>>>> d61b0f18
      * @param psi_0 first boundary
      * @param psi_1 second boundary
      * @param x0 a point in the inside of the ring bounded by psi0 (shouldn't be the O-point)
@@ -359,11 +335,7 @@
      // length of zeta-domain (f0*(psi_1-psi_0))
     virtual double do_width() const{return lz_;}
     virtual double do_height() const{return 2.*M_PI;}
-<<<<<<< HEAD
-    virtual bool do_isOrthogonal() const{return true;}
-=======
     virtual bool do_isOrthogonal() const{return m_orthogonal;}
->>>>>>> d61b0f18
     virtual void do_generate(
          const thrust::host_vector<double>& zeta1d,
          const thrust::host_vector<double>& eta1d,
