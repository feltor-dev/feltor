--- conflicted
+++ resolved
@@ -189,13 +189,9 @@
     void operator()( const dg::HVec& y, dg::HVec& yp) const
     {
         double psipR = psip_.dfx()(y[0], y[1]), psipZ = psip_.dfy()(y[0],y[1]);
-<<<<<<< HEAD
-        double psip2 = psipR*psipR+psipZ*psipZ;
-=======
         double psip2 =   chi_.xx()(y[0], y[1])*psipR*psipR
                     + 2.*chi_.xy()(y[0], y[1])*psipR*psipZ
                        + chi_.yy()(y[0], y[1])*psipZ*psipZ;
->>>>>>> d61b0f18
         //yp[0] = +psipZ/f_;//volume
         //yp[1] = -psipR/f_;//volume
         //yp[0] = +psipZ/sqrt(psip2)/f_;//equalarc
@@ -307,13 +303,9 @@
     void operator()( const dg::HVec& y, dg::HVec& yp) const
     {
         double psipR = psip_.dfx()(y[0], y[1]), psipZ = psip_.dfy()(y[0],y[1]);
-<<<<<<< HEAD
-        double psip2 = psipR*psipR+psipZ*psipZ;
-=======
         double psip2 =   chi_.xx()(y[0], y[1])*psipR*psipR
                     + 2.*chi_.xy()(y[0], y[1])*psipR*psipZ
                        + chi_.yy()(y[0], y[1])*psipZ*psipZ;
->>>>>>> d61b0f18
         //yp[0] = +psipZ/f_;//volume
         //yp[1] = -psipR/f_;//volume
         yp[0] = -psipZ/sqrt(psip2)/f_;//equalarc
@@ -489,11 +481,7 @@
 void construct_psi_values( FieldFinv fpsiMinv,
         const double psi_0, const double psi_1, const double x_0, const thrust::host_vector<double>& x_vec, const double x_1,
         thrust::host_vector<double>& psi_x,
-<<<<<<< HEAD
-        thrust::host_vector<double>& f_x_)
-=======
         thrust::host_vector<double>& f_x_, bool verbose = false)
->>>>>>> d61b0f18
 {
     f_x_.resize( x_vec.size()), psi_x.resize( x_vec.size());
     thrust::host_vector<double> begin(1,psi_0), end(begin), temp(begin);
@@ -520,11 +508,7 @@
         dg::stepperRK17(fpsiMinv, temp, end, x1, psi_1>psi_0?x_1:-x_1,N);
         double psi_1_numerical = end[0];
         eps = fabs( psi_1_numerical-psi_1);
-<<<<<<< HEAD
-        //std::cout << "Effective Psi error is "<<eps<<" with "<<N<<" steps\n";
-=======
         if(verbose)std::cout << "Effective Psi error is "<<eps<<" with "<<N<<" steps\n";
->>>>>>> d61b0f18
         N*=2;
     }
 
@@ -541,11 +525,7 @@
         thrust::host_vector<double>& yz,
         thrust::host_vector<double>& xr,
         thrust::host_vector<double>& xz,
-<<<<<<< HEAD
-        double& R_0, double& Z_0, double& f, double& fp )
-=======
         double& R_0, double& Z_0, double& f, double& fp, bool verbose = false )
->>>>>>> d61b0f18
 {
     thrust::host_vector<double> r_old(y_vec.size(), 0), r_diff( r_old), yr_old(r_old), xr_old(r_old);
     thrust::host_vector<double> z_old(y_vec.size(), 0), z_diff( z_old), yz_old(r_old), xz_old(z_old);
